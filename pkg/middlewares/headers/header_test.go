package headers

import (
	"fmt"
	"github.com/google/uuid"
	"net/http"
	"net/http/httptest"
	"testing"

	"github.com/stretchr/testify/assert"
	"github.com/stretchr/testify/require"
	"github.com/traefik/traefik/v3/pkg/config/dynamic"
)

func TestNewHeader_customRequestHeader(t *testing.T) {
	testCases := []struct {
		desc            string
		cfg             dynamic.Headers
		initial         http.Header
		expectedMatches func(*testing.T, http.Header) bool
	}{
		{
			desc: "adds a header",
			cfg: dynamic.Headers{
				CustomRequestHeaders: map[string]string{
					"X-Custom-Request-Header": "test_request",
				},
			},
			expectedMatches: func(tt *testing.T, h http.Header) bool {
				return assert.Equal(tt, http.Header{"Foo": []string{"bar"}, "X-Custom-Request-Header": []string{"test_request"}}, h)
			},
		},
		{
			desc: "adds a header template",
			cfg: dynamic.Headers{
				CustomRequestHeaders: map[string]string{
					"X-Custom-Request-Header": "[[ uuidv4 ]]",
				},
				HeadersTemplateDelim: []string{"[[", "]]"},
			},
			expectedMatches: func(tt *testing.T, h http.Header) bool {
				for k, v := range h {
					switch k {
					case "Foo":
						if len(v) != 1 || v[0] != "bar" {
							return false
						}
					case "X-Custom-Request-Header":
						if len(v) != 1 {
							_, err := uuid.Parse(v[0])
<<<<<<< HEAD
							return assert.NoError(tt, err)
=======
							if !assert.NoError(tt, err) {
								return false
							}
>>>>>>> aeda688a
						}
					default:
						return false
					}
				}

				return true
			},
		},
		{
			desc: "adds a header template with reference to another header",
			cfg: dynamic.Headers{
				CustomRequestHeaders: map[string]string{
					"X-Custom-Request-Header": "{{ .Header.Get \"x-foo-id\" }}",
				},
			},
			initial: http.Header{"Foo": []string{"bar"}, "X-Foo-Id": []string{"b24b59f1-9872-4c6d-ace8-14b0c0537390"}},
			expectedMatches: func(tt *testing.T, h http.Header) bool {
				fooId := h.Get("X-Foo-Id")
				for k, v := range h {
					switch k {
					case "Foo":
						if len(v) != 1 || v[0] != "bar" {
							return false
						}
					case "X-Foo-Id":
						if len(v) != 1 {
							return false
						}
<<<<<<< HEAD
						return assert.Equal(tt, fooId, v[0])
=======
						if !assert.Equal(tt, fooId, v[0]) {
							return false
						}
>>>>>>> aeda688a
					case "X-Custom-Request-Header":
						if len(v) != 1 {
							return false
						}
<<<<<<< HEAD
						return assert.Equal(tt, fooId, v[0])
=======
						if !assert.Equal(tt, fooId, v[0]) {
							return false
						}
>>>>>>> aeda688a
					default:
						return false
					}
				}

				return true
			},
		},
		{
<<<<<<< HEAD
			desc: "uses a header from a currently existing header",
			cfg: dynamic.Headers{
				CustomRequestHeaders: map[string]string{
					"X-Custom-Request-Header": `{{ $corrid := .Header.Get "x-foo-id" }}{{ if eq "" $corrid }}{{$corrid = uuidv4}}{{ end }}{{ printf "%s" $corrid }}`,
=======
			desc: "uses a header from a currently existing header with default value",
			cfg: dynamic.Headers{
				CustomRequestHeaders: map[string]string{
					"X-Custom-Request-Header": `{{ default uuidv4 (header "x-foo-id" .) }}`,
>>>>>>> aeda688a
				},
			},
			initial: http.Header{"Foo": []string{"bar"}, "X-Foo-Id": []string{"b24b59f1-9872-4c6d-ace8-14b0c0537390"}},
			expectedMatches: func(tt *testing.T, h http.Header) bool {
				fooId := h.Get("X-Foo-Id")
				for k, v := range h {
					switch k {
					case "Foo":
						if len(v) != 1 || v[0] != "bar" {
							return false
						}
					case "X-Foo-Id":
						if len(v) != 1 {
							return false
						}
<<<<<<< HEAD
						return assert.Equal(tt, fooId, v[0])
=======
						if !assert.Equal(tt, fooId, v[0]) {
							return false
						}
>>>>>>> aeda688a
					case "X-Custom-Request-Header":
						if len(v) != 1 {
							return false
						}
<<<<<<< HEAD
						return assert.Equal(tt, fooId, v[0])
=======
						if !assert.Equal(tt, fooId, v[0]) {
							return false
						}
>>>>>>> aeda688a
					default:
						return false
					}
				}

				return true
			},
		},
		{
			desc: "adds a header for a header that does not exist",
			cfg: dynamic.Headers{
				CustomRequestHeaders: map[string]string{
<<<<<<< HEAD
					"X-Custom-Request-Header": `{{ $corrid := .Header.Get "x-foo-id" }}{{ if eq "" $corrid }}{{$corrid = uuidv4}}{{ end }}{{ printf "%s" $corrid }}`,
=======
					"X-Custom-Request-Header": `{{ default (uuidv4) (header "x-foo-id" .) }}`,
>>>>>>> aeda688a
				},
			},
			initial: http.Header{"Foo": []string{"bar"}},
			expectedMatches: func(tt *testing.T, h http.Header) bool {
				fooId := h.Get("X-Foo-Id")
				fmt.Println(fooId)
				for k, v := range h {
					switch k {
					case "Foo":
						if len(v) != 1 || v[0] != "bar" {
							return false
						}
					case "X-Custom-Request-Header":
						if len(v) != 1 {
							return false
						}
						_, err := uuid.Parse(v[0])
<<<<<<< HEAD
						return err == nil
=======
						if err != nil {
							return false
						}
>>>>>>> aeda688a
					default:
						return false
					}
				}

				return true
			},
		},
		{
			desc: "delete a header",
			cfg: dynamic.Headers{
				CustomRequestHeaders: map[string]string{
					"X-Forwarded-For":         "",
					"X-Custom-Request-Header": "",
					"Foo":                     "",
				},
			},
			expectedMatches: func(tt *testing.T, h http.Header) bool {
				return assert.Equal(t, http.Header{
					"X-Forwarded-For": nil,
				}, h)
			},
		},
		{
			desc: "override a header",
			cfg: dynamic.Headers{
				CustomRequestHeaders: map[string]string{
					"Foo": "test",
				},
			},
			expectedMatches: func(tt *testing.T, h http.Header) bool {
				return assert.Equal(t, http.Header{"Foo": []string{"test"}}, h)
			},
		},
	}

	emptyHandler := http.HandlerFunc(func(w http.ResponseWriter, r *http.Request) {})

	for _, test := range testCases {
		t.Run(test.desc, func(t *testing.T) {
			t.Parallel()

			mid, err := NewHeader(emptyHandler, test.cfg)
			require.NoError(t, err)

			req := httptest.NewRequest(http.MethodGet, "/foo", nil)
			if test.initial == nil || len(test.initial) == 0 {
				req.Header.Set("Foo", "bar")
			} else {
				req.Header = test.initial
			}

			rw := httptest.NewRecorder()

			mid.ServeHTTP(rw, req)

			assert.Equal(t, http.StatusOK, rw.Code)
			assert.True(t, test.expectedMatches(t, req.Header))
		})
	}
}

func TestNewHeader_customRequestHeader_Host(t *testing.T) {
	testCases := []struct {
		desc            string
		customHeaders   map[string]string
		expectedHost    string
		expectedURLHost string
	}{
		{
			desc:            "standard Host header",
			customHeaders:   map[string]string{},
			expectedHost:    "example.org",
			expectedURLHost: "example.org",
		},
		{
			desc: "custom Host header",
			customHeaders: map[string]string{
				"Host": "example.com",
			},
			expectedHost:    "example.com",
			expectedURLHost: "example.org",
		},
	}

	emptyHandler := http.HandlerFunc(func(w http.ResponseWriter, r *http.Request) {})

	for _, test := range testCases {
		t.Run(test.desc, func(t *testing.T) {
			mid, err := NewHeader(emptyHandler, dynamic.Headers{CustomRequestHeaders: test.customHeaders})
			require.NoError(t, err)

			req := httptest.NewRequest(http.MethodGet, "http://example.org/foo", nil)

			rw := httptest.NewRecorder()

			mid.ServeHTTP(rw, req)

			assert.Equal(t, http.StatusOK, rw.Code)
			assert.Equal(t, test.expectedHost, req.Host)
			assert.Equal(t, test.expectedURLHost, req.URL.Host)
		})
	}
}

func TestNewHeader_CORSPreflights(t *testing.T) {
	testCases := []struct {
		desc           string
		cfg            dynamic.Headers
		requestHeaders http.Header
		expected       http.Header
	}{
		{
			desc: "Test Simple Preflight",
			cfg: dynamic.Headers{
				AccessControlAllowMethods:    []string{"GET", "OPTIONS", "PUT"},
				AccessControlAllowOriginList: []string{"https://foo.bar.org"},
				AccessControlMaxAge:          600,
			},
			requestHeaders: map[string][]string{
				"Access-Control-Request-Headers": {"origin"},
				"Access-Control-Request-Method":  {"GET", "OPTIONS"},
				"Origin":                         {"https://foo.bar.org"},
			},
			expected: map[string][]string{
				"Access-Control-Allow-Origin":  {"https://foo.bar.org"},
				"Access-Control-Max-Age":       {"600"},
				"Access-Control-Allow-Methods": {"GET,OPTIONS,PUT"},
			},
		},
		{
			desc: "Wildcard origin Preflight",
			cfg: dynamic.Headers{
				AccessControlAllowMethods:    []string{"GET", "OPTIONS", "PUT"},
				AccessControlAllowOriginList: []string{"*"},
				AccessControlMaxAge:          600,
			},
			requestHeaders: map[string][]string{
				"Access-Control-Request-Headers": {"origin"},
				"Access-Control-Request-Method":  {"GET", "OPTIONS"},
				"Origin":                         {"https://foo.bar.org"},
			},
			expected: map[string][]string{
				"Access-Control-Allow-Origin":  {"*"},
				"Access-Control-Max-Age":       {"600"},
				"Access-Control-Allow-Methods": {"GET,OPTIONS,PUT"},
			},
		},
		{
			desc: "Allow Credentials Preflight",
			cfg: dynamic.Headers{
				AccessControlAllowMethods:     []string{"GET", "OPTIONS", "PUT"},
				AccessControlAllowOriginList:  []string{"*"},
				AccessControlAllowCredentials: true,
				AccessControlMaxAge:           600,
			},
			requestHeaders: map[string][]string{
				"Access-Control-Request-Headers": {"origin"},
				"Access-Control-Request-Method":  {"GET", "OPTIONS"},
				"Origin":                         {"https://foo.bar.org"},
			},
			expected: map[string][]string{
				"Access-Control-Allow-Origin":      {"*"},
				"Access-Control-Max-Age":           {"600"},
				"Access-Control-Allow-Methods":     {"GET,OPTIONS,PUT"},
				"Access-Control-Allow-Credentials": {"true"},
			},
		},
		{
			desc: "Allow Headers Preflight",
			cfg: dynamic.Headers{
				AccessControlAllowMethods:    []string{"GET", "OPTIONS", "PUT"},
				AccessControlAllowOriginList: []string{"*"},
				AccessControlAllowHeaders:    []string{"origin", "X-Forwarded-For"},
				AccessControlMaxAge:          600,
			},
			requestHeaders: map[string][]string{
				"Access-Control-Request-Headers": {"origin"},
				"Access-Control-Request-Method":  {"GET", "OPTIONS"},
				"Origin":                         {"https://foo.bar.org"},
			},
			expected: map[string][]string{
				"Access-Control-Allow-Origin":  {"*"},
				"Access-Control-Max-Age":       {"600"},
				"Access-Control-Allow-Methods": {"GET,OPTIONS,PUT"},
				"Access-Control-Allow-Headers": {"origin,X-Forwarded-For"},
			},
		},
		{
			desc: "No Request Headers Preflight",
			cfg: dynamic.Headers{
				AccessControlAllowMethods:    []string{"GET", "OPTIONS", "PUT"},
				AccessControlAllowOriginList: []string{"*"},
				AccessControlAllowHeaders:    []string{"origin", "X-Forwarded-For"},
				AccessControlMaxAge:          600,
			},
			requestHeaders: map[string][]string{
				"Access-Control-Request-Method": {"GET", "OPTIONS"},
				"Origin":                        {"https://foo.bar.org"},
			},
			expected: map[string][]string{
				"Access-Control-Allow-Origin":  {"*"},
				"Access-Control-Max-Age":       {"600"},
				"Access-Control-Allow-Methods": {"GET,OPTIONS,PUT"},
				"Access-Control-Allow-Headers": {"origin,X-Forwarded-For"},
			},
		},
	}

	emptyHandler := http.HandlerFunc(func(w http.ResponseWriter, r *http.Request) {})

	for _, test := range testCases {
		t.Run(test.desc, func(t *testing.T) {
			mid, err := NewHeader(emptyHandler, test.cfg)
			require.NoError(t, err)

			req := httptest.NewRequest(http.MethodOptions, "/foo", nil)
			req.Header = test.requestHeaders

			rw := httptest.NewRecorder()

			mid.ServeHTTP(rw, req)

			assert.Equal(t, test.expected, rw.Result().Header)
		})
	}
}

func TestNewHeader_CORSResponses(t *testing.T) {
	emptyHandler := http.HandlerFunc(func(w http.ResponseWriter, r *http.Request) { w.WriteHeader(http.StatusOK) })

	testCases := []struct {
		desc           string
		next           http.Handler
		cfg            dynamic.Headers
		requestHeaders http.Header
		expected       http.Header
		expectedError  bool
	}{
		{
			desc: "Test Simple Request",
			next: emptyHandler,
			cfg: dynamic.Headers{
				AccessControlAllowOriginList: []string{"https://foo.bar.org"},
			},
			requestHeaders: map[string][]string{
				"Origin": {"https://foo.bar.org"},
			},
			expected: map[string][]string{
				"Access-Control-Allow-Origin": {"https://foo.bar.org"},
			},
		},
		{
			desc: "Wildcard origin Request",
			next: emptyHandler,
			cfg: dynamic.Headers{
				AccessControlAllowOriginList: []string{"*"},
			},
			requestHeaders: map[string][]string{
				"Origin": {"https://foo.bar.org"},
			},
			expected: map[string][]string{
				"Access-Control-Allow-Origin": {"*"},
			},
		},
		{
			desc: "Regexp Origin Request",
			next: emptyHandler,
			cfg: dynamic.Headers{
				AccessControlAllowOriginListRegex: []string{"^https?://([a-z]+)\\.bar\\.org$"},
			},
			requestHeaders: map[string][]string{
				"Origin": {"https://foo.bar.org"},
			},
			expected: map[string][]string{
				"Access-Control-Allow-Origin": {"https://foo.bar.org"},
			},
		},
		{
			desc: "Partial Regexp Origin Request",
			next: emptyHandler,
			cfg: dynamic.Headers{
				AccessControlAllowOriginListRegex: []string{"([a-z]+)\\.bar"},
			},
			requestHeaders: map[string][]string{
				"Origin": {"https://foo.bar.org"},
			},
			expected: map[string][]string{
				"Access-Control-Allow-Origin": {"https://foo.bar.org"},
			},
		},
		{
			desc: "Regexp Malformed Origin Request",
			next: emptyHandler,
			cfg: dynamic.Headers{
				AccessControlAllowOriginListRegex: []string{"a(b"},
			},
			requestHeaders: map[string][]string{
				"Origin": {"https://foo.bar.org"},
			},
			expectedError: true,
		},
		{
			desc: "Regexp Origin Request without matching",
			next: emptyHandler,
			cfg: dynamic.Headers{
				AccessControlAllowOriginListRegex: []string{"([a-z]+)\\.bar\\.org"},
			},
			requestHeaders: map[string][]string{
				"Origin": {"https://bar.org"},
			},
			expected: map[string][]string{},
		},
		{
			desc: "Empty origin Request",
			next: emptyHandler,
			cfg: dynamic.Headers{
				AccessControlAllowOriginList: []string{"https://foo.bar.org"},
			},
			requestHeaders: map[string][]string{},
			expected:       map[string][]string{},
		},
		{
			desc:           "Not Defined origin Request",
			next:           emptyHandler,
			requestHeaders: map[string][]string{},
			expected:       map[string][]string{},
		},
		{
			desc: "Allow Credentials Request",
			next: emptyHandler,
			cfg: dynamic.Headers{
				AccessControlAllowOriginList:  []string{"*"},
				AccessControlAllowCredentials: true,
			},
			requestHeaders: map[string][]string{
				"Origin": {"https://foo.bar.org"},
			},
			expected: map[string][]string{
				"Access-Control-Allow-Origin":      {"*"},
				"Access-Control-Allow-Credentials": {"true"},
			},
		},
		{
			desc: "Expose Headers Request",
			next: emptyHandler,
			cfg: dynamic.Headers{
				AccessControlAllowOriginList: []string{"*"},
				AccessControlExposeHeaders:   []string{"origin", "X-Forwarded-For"},
			},
			requestHeaders: map[string][]string{
				"Origin": {"https://foo.bar.org"},
			},
			expected: map[string][]string{
				"Access-Control-Allow-Origin":   {"*"},
				"Access-Control-Expose-Headers": {"origin,X-Forwarded-For"},
			},
		},
		{
			desc: "Test Simple Request with Vary Headers",
			next: emptyHandler,
			cfg: dynamic.Headers{
				AccessControlAllowOriginList: []string{"https://foo.bar.org"},
				AddVaryHeader:                true,
			},
			requestHeaders: map[string][]string{
				"Origin": {"https://foo.bar.org"},
			},
			expected: map[string][]string{
				"Access-Control-Allow-Origin": {"https://foo.bar.org"},
				"Vary":                        {"Origin"},
			},
		},
		{
			desc: "Test Simple Request with Vary Headers and non-empty response",
			next: http.HandlerFunc(func(w http.ResponseWriter, r *http.Request) {
				// nonEmptyHandler
				w.Header().Set("Vary", "Testing")
				w.WriteHeader(http.StatusOK)
			}),
			cfg: dynamic.Headers{
				AccessControlAllowOriginList: []string{"https://foo.bar.org"},
				AddVaryHeader:                true,
			},
			requestHeaders: map[string][]string{
				"Origin": {"https://foo.bar.org"},
			},
			expected: map[string][]string{
				"Access-Control-Allow-Origin": {"https://foo.bar.org"},
				"Vary":                        {"Testing,Origin"},
			},
		},
		{
			desc: "Test Simple Request with Vary Headers and existing vary:origin response",
			next: http.HandlerFunc(func(w http.ResponseWriter, r *http.Request) {
				// existingOriginHandler
				w.Header().Set("Vary", "Origin")
				w.WriteHeader(http.StatusOK)
			}),
			cfg: dynamic.Headers{
				AccessControlAllowOriginList: []string{"https://foo.bar.org"},
				AddVaryHeader:                true,
			},
			requestHeaders: map[string][]string{
				"Origin": {"https://foo.bar.org"},
			},
			expected: map[string][]string{
				"Access-Control-Allow-Origin": {"https://foo.bar.org"},
				"Vary":                        {"Origin"},
			},
		},
		{
			desc: "Test Simple Request with non-empty response: set ACAO",
			next: http.HandlerFunc(func(w http.ResponseWriter, r *http.Request) {
				// existingAccessControlAllowOriginHandlerSet
				w.Header().Set("Access-Control-Allow-Origin", "http://foo.bar.org")
				w.WriteHeader(http.StatusOK)
			}),
			cfg: dynamic.Headers{
				AccessControlAllowOriginList: []string{"*"},
			},
			requestHeaders: map[string][]string{
				"Origin": {"https://foo.bar.org"},
			},
			expected: map[string][]string{
				"Access-Control-Allow-Origin": {"*"},
			},
		},
		{
			desc: "Test Simple Request with non-empty response: add ACAO",
			next: http.HandlerFunc(func(w http.ResponseWriter, r *http.Request) {
				// existingAccessControlAllowOriginHandlerAdd
				w.Header().Add("Access-Control-Allow-Origin", "http://foo.bar.org")
				w.WriteHeader(http.StatusOK)
			}),
			cfg: dynamic.Headers{
				AccessControlAllowOriginList: []string{"*"},
			},
			requestHeaders: map[string][]string{
				"Origin": {"https://foo.bar.org"},
			},
			expected: map[string][]string{
				"Access-Control-Allow-Origin": {"*"},
			},
		},
		{
			desc: "Test Simple CustomRequestHeaders Not Hijacked by CORS",
			next: emptyHandler,
			cfg: dynamic.Headers{
				CustomRequestHeaders: map[string]string{"foo": "bar"},
			},
			requestHeaders: map[string][]string{
				"Access-Control-Request-Headers": {"origin"},
				"Access-Control-Request-Method":  {"GET", "OPTIONS"},
				"Origin":                         {"https://foo.bar.org"},
			},
			expected: map[string][]string{},
		},
	}

	for _, test := range testCases {
		t.Run(test.desc, func(t *testing.T) {
			mid, err := NewHeader(test.next, test.cfg)
			if test.expectedError {
				require.Error(t, err)
				return
			}
			require.NoError(t, err)

			req := httptest.NewRequest(http.MethodGet, "/foo", nil)
			req.Header = test.requestHeaders

			rw := httptest.NewRecorder()

			mid.ServeHTTP(rw, req)

			assert.Equal(t, test.expected, rw.Result().Header)
		})
	}
}

func TestNewHeader_customResponseHeaders(t *testing.T) {
	testCases := []struct {
		desc     string
		config   map[string]string
		expected http.Header
	}{
		{
			desc: "Test Simple Response",
			config: map[string]string{
				"Testing":  "foo",
				"Testing2": "bar",
			},
			expected: map[string][]string{
				"Foo":      {"bar"},
				"Testing":  {"foo"},
				"Testing2": {"bar"},
			},
		},
		{
			desc: "empty Custom Header",
			config: map[string]string{
				"Testing":  "foo",
				"Testing2": "",
			},
			expected: map[string][]string{
				"Foo":     {"bar"},
				"Testing": {"foo"},
			},
		},
		{
			desc: "Deleting Custom Header",
			config: map[string]string{
				"Testing": "foo",
				"Foo":     "",
			},
			expected: map[string][]string{
				"Testing": {"foo"},
			},
		},
	}

	emptyHandler := http.HandlerFunc(func(w http.ResponseWriter, r *http.Request) {
		w.Header().Set("Foo", "bar")
		w.WriteHeader(http.StatusOK)
	})

	for _, test := range testCases {
		t.Run(test.desc, func(t *testing.T) {
			mid, err := NewHeader(emptyHandler, dynamic.Headers{CustomResponseHeaders: test.config})
			require.NoError(t, err)

			req := httptest.NewRequest(http.MethodGet, "/foo", nil)

			rw := httptest.NewRecorder()

			mid.ServeHTTP(rw, req)

			assert.Equal(t, test.expected, rw.Result().Header)
		})
	}
}<|MERGE_RESOLUTION|>--- conflicted
+++ resolved
@@ -48,13 +48,9 @@
 					case "X-Custom-Request-Header":
 						if len(v) != 1 {
 							_, err := uuid.Parse(v[0])
-<<<<<<< HEAD
-							return assert.NoError(tt, err)
-=======
 							if !assert.NoError(tt, err) {
 								return false
 							}
->>>>>>> aeda688a
 						}
 					default:
 						return false
@@ -84,24 +80,16 @@
 						if len(v) != 1 {
 							return false
 						}
-<<<<<<< HEAD
-						return assert.Equal(tt, fooId, v[0])
-=======
 						if !assert.Equal(tt, fooId, v[0]) {
 							return false
 						}
->>>>>>> aeda688a
 					case "X-Custom-Request-Header":
 						if len(v) != 1 {
 							return false
 						}
-<<<<<<< HEAD
-						return assert.Equal(tt, fooId, v[0])
-=======
 						if !assert.Equal(tt, fooId, v[0]) {
 							return false
 						}
->>>>>>> aeda688a
 					default:
 						return false
 					}
@@ -111,17 +99,10 @@
 			},
 		},
 		{
-<<<<<<< HEAD
-			desc: "uses a header from a currently existing header",
-			cfg: dynamic.Headers{
-				CustomRequestHeaders: map[string]string{
-					"X-Custom-Request-Header": `{{ $corrid := .Header.Get "x-foo-id" }}{{ if eq "" $corrid }}{{$corrid = uuidv4}}{{ end }}{{ printf "%s" $corrid }}`,
-=======
 			desc: "uses a header from a currently existing header with default value",
 			cfg: dynamic.Headers{
 				CustomRequestHeaders: map[string]string{
 					"X-Custom-Request-Header": `{{ default uuidv4 (header "x-foo-id" .) }}`,
->>>>>>> aeda688a
 				},
 			},
 			initial: http.Header{"Foo": []string{"bar"}, "X-Foo-Id": []string{"b24b59f1-9872-4c6d-ace8-14b0c0537390"}},
@@ -137,24 +118,16 @@
 						if len(v) != 1 {
 							return false
 						}
-<<<<<<< HEAD
-						return assert.Equal(tt, fooId, v[0])
-=======
 						if !assert.Equal(tt, fooId, v[0]) {
 							return false
 						}
->>>>>>> aeda688a
 					case "X-Custom-Request-Header":
 						if len(v) != 1 {
 							return false
 						}
-<<<<<<< HEAD
-						return assert.Equal(tt, fooId, v[0])
-=======
 						if !assert.Equal(tt, fooId, v[0]) {
 							return false
 						}
->>>>>>> aeda688a
 					default:
 						return false
 					}
@@ -167,11 +140,7 @@
 			desc: "adds a header for a header that does not exist",
 			cfg: dynamic.Headers{
 				CustomRequestHeaders: map[string]string{
-<<<<<<< HEAD
-					"X-Custom-Request-Header": `{{ $corrid := .Header.Get "x-foo-id" }}{{ if eq "" $corrid }}{{$corrid = uuidv4}}{{ end }}{{ printf "%s" $corrid }}`,
-=======
 					"X-Custom-Request-Header": `{{ default (uuidv4) (header "x-foo-id" .) }}`,
->>>>>>> aeda688a
 				},
 			},
 			initial: http.Header{"Foo": []string{"bar"}},
@@ -189,13 +158,9 @@
 							return false
 						}
 						_, err := uuid.Parse(v[0])
-<<<<<<< HEAD
-						return err == nil
-=======
 						if err != nil {
 							return false
 						}
->>>>>>> aeda688a
 					default:
 						return false
 					}
