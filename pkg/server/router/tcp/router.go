package tcp

import (
	"bufio"
	"bytes"
	"crypto/tls"
	"errors"
	"io"
	"net"
	"net/http"
	"slices"
	"time"

	"github.com/go-acme/lego/v4/challenge/tlsalpn01"
	"github.com/rs/zerolog/log"
	tcpmuxer "github.com/traefik/traefik/v3/pkg/muxer/tcp"
	"github.com/traefik/traefik/v3/pkg/tcp"
)

const defaultBufSize = 4096

// Router is a TCP router.
type Router struct {
	// Contains TCP routes.
	muxerTCP tcpmuxer.Muxer
	// Contains TCP TLS routes.
	muxerTCPTLS tcpmuxer.Muxer
	// Contains HTTPS routes.
	muxerHTTPS tcpmuxer.Muxer

	// Forwarder handlers.
	// httpForwarder handles all HTTP requests.
	httpForwarder tcp.Handler
	// httpsForwarder handles (indirectly through muxerHTTPS, or directly) all HTTPS requests.
	httpsForwarder tcp.Handler

	// Neither is used directly, but they are held here, and recreated on config reload,
	// so that they can be passed to the Switcher at the end of the config reload phase.
	httpHandler  http.Handler
	httpsHandler http.Handler

	// TLS configs.
	httpsTLSConfig *tls.Config // default TLS config
	// hostHTTPTLSConfig contains TLS configs keyed by SNI.
	// A nil config is the hint to set up a brokenTLSRouter.
	hostHTTPTLSConfig map[string]*tls.Config // TLS configs keyed by SNI
}

// NewRouter returns a new TCP router.
func NewRouter() (*Router, error) {
	muxTCP, err := tcpmuxer.NewMuxer()
	if err != nil {
		return nil, err
	}

	muxTCPTLS, err := tcpmuxer.NewMuxer()
	if err != nil {
		return nil, err
	}

	muxHTTPS, err := tcpmuxer.NewMuxer()
	if err != nil {
		return nil, err
	}

	return &Router{
		muxerTCP:    *muxTCP,
		muxerTCPTLS: *muxTCPTLS,
		muxerHTTPS:  *muxHTTPS,
	}, nil
}

// GetTLSGetClientInfo is called after a ClientHello is received from a client.
func (r *Router) GetTLSGetClientInfo() func(info *tls.ClientHelloInfo) (*tls.Config, error) {
	return func(info *tls.ClientHelloInfo) (*tls.Config, error) {
		if tlsConfig, ok := r.hostHTTPTLSConfig[info.ServerName]; ok {
			return tlsConfig, nil
		}

		return r.httpsTLSConfig, nil
	}
}

// ServeTCP forwards the connection to the right TCP/HTTP handler.
func (r *Router) ServeTCP(conn tcp.WriteCloser) {
	// Handling Non-TLS TCP connection early if there is neither HTTP(S) nor TLS routers on the entryPoint,
	// and if there is at least one non-TLS TCP router.
	// In the case of a non-TLS TCP client (that does not "send" first),
	// we would block forever on clientHelloInfo,
	// which is why we want to detect and handle that case first and foremost.
	if r.muxerTCP.HasRoutes() && !r.muxerTCPTLS.HasRoutes() && !r.muxerHTTPS.HasRoutes() {
		connData, err := tcpmuxer.NewConnData("", conn, nil)
		if err != nil {
			log.Error().Err(err).Msg("Error while reading TCP connection data")
			conn.Close()
			return
		}

		handler, _ := r.muxerTCP.Match(connData)
		// If there is a handler matching the connection metadata,
		// we let it handle the connection.
		if handler != nil {
			// Remove read/write deadline and delegate this to underlying TCP server.
			if err := conn.SetDeadline(time.Time{}); err != nil {
				log.WithoutContext().Errorf("Error while setting deadline: %v", err)
			}

			handler.ServeTCP(conn)
			return
		}
		// Otherwise, we keep going because:
		// 1) we could be in the case where we have HTTP routers.
		// 2) if it is an HTTPS request, even though we do not have any TLS routers,
		// we still need to reply with a 404.
	}

	// TODO -- Check if ProxyProtocol changes the first bytes of the request
	br := bufio.NewReader(conn)
	postgres, err := isPostgres(br)
	if err != nil {
		conn.Close()
		return
	}

	if postgres {
		r.servePostgres(r.GetConn(conn, getPeeked(br)))
		return
	}

	hello, err := clientHelloInfo(br)
	if err != nil {
		conn.Close()
		return
	}

<<<<<<< HEAD
	// Remove read/write deadline and delegate this to underlying tcp server (for now only handled by HTTP Server)
	err = conn.SetReadDeadline(time.Time{})
	if err != nil {
		log.Error().Err(err).Msg("Error while setting read deadline")
	}

	err = conn.SetWriteDeadline(time.Time{})
	if err != nil {
		log.Error().Err(err).Msg("Error while setting write deadline")
=======
	// Remove read/write deadline and delegate this to underlying TCP server (for now only handled by HTTP Server)
	if err := conn.SetDeadline(time.Time{}); err != nil {
		log.WithoutContext().Errorf("Error while setting deadline: %v", err)
>>>>>>> 70968bc6
	}

	connData, err := tcpmuxer.NewConnData(hello.serverName, conn, hello.protos)
	if err != nil {
		log.Error().Err(err).Msg("Error while reading TCP connection data")
		conn.Close()
		return
	}

	if !hello.isTLS {
		handler, _ := r.muxerTCP.Match(connData)
		switch {
		case handler != nil:
			handler.ServeTCP(r.GetConn(conn, hello.peeked))
		case r.httpForwarder != nil:
			r.httpForwarder.ServeTCP(r.GetConn(conn, hello.peeked))
		default:
			conn.Close()
		}
		return
	}

	// Handling ACME-TLS/1 challenges.
	if slices.Contains(hello.protos, tlsalpn01.ACMETLS1Protocol) {
		r.acmeTLSALPNHandler().ServeTCP(r.GetConn(conn, hello.peeked))
		return
	}

	// For real, the handler eventually used for HTTPS is (almost) always the same:
	// it is the httpsForwarder that is used for all HTTPS connections that match
	// (which is also incidentally the same used in the last block below for 404s).
	// The added value from doing Match is to find and use the specific TLS config
	// (wrapped inside the returned handler) requested for the given HostSNI.
	handlerHTTPS, catchAllHTTPS := r.muxerHTTPS.Match(connData)
	if handlerHTTPS != nil && !catchAllHTTPS {
		// In order not to depart from the behavior in 2.6,
		// we only allow an HTTPS router to take precedence over a TCP-TLS router if it is _not_ an HostSNI(*) router
		// (so basically any router that has a specific HostSNI based rule).
		handlerHTTPS.ServeTCP(r.GetConn(conn, hello.peeked))
		return
	}

	// Contains also TCP TLS passthrough routes.
	handlerTCPTLS, catchAllTCPTLS := r.muxerTCPTLS.Match(connData)
	if handlerTCPTLS != nil && !catchAllTCPTLS {
		handlerTCPTLS.ServeTCP(r.GetConn(conn, hello.peeked))
		return
	}

	// Fallback on HTTPS catchAll.
	// We end up here for e.g. an HTTPS router that only has a PathPrefix rule,
	// which under the scenes is counted as an HostSNI(*) rule.
	if handlerHTTPS != nil {
		handlerHTTPS.ServeTCP(r.GetConn(conn, hello.peeked))
		return
	}

	// Fallback on TCP TLS catchAll.
	if handlerTCPTLS != nil {
		handlerTCPTLS.ServeTCP(r.GetConn(conn, hello.peeked))
		return
	}

	// To handle 404s for HTTPS.
	if r.httpsForwarder != nil {
		r.httpsForwarder.ServeTCP(r.GetConn(conn, hello.peeked))
		return
	}

	conn.Close()
}

// acmeTLSALPNHandler returns a special handler to solve ACME-TLS/1 challenges.
func (r *Router) acmeTLSALPNHandler() tcp.Handler {
	if r.httpsTLSConfig == nil {
		return &brokenTLSRouter{}
	}

	return tcp.HandlerFunc(func(conn tcp.WriteCloser) {
		_ = tls.Server(conn, r.httpsTLSConfig).Handshake()
	})
}

// AddTCPRoute defines a handler for the given rule.
func (r *Router) AddTCPRoute(rule string, priority int, target tcp.Handler) error {
	return r.muxerTCP.AddRoute(rule, "", priority, target)
}

// AddHTTPTLSConfig defines a handler for a given sniHost and sets the matching tlsConfig.
func (r *Router) AddHTTPTLSConfig(sniHost string, config *tls.Config) {
	if r.hostHTTPTLSConfig == nil {
		r.hostHTTPTLSConfig = map[string]*tls.Config{}
	}

	r.hostHTTPTLSConfig[sniHost] = config
}

// GetConn creates a connection proxy with a peeked string.
func (r *Router) GetConn(conn tcp.WriteCloser, peeked string) tcp.WriteCloser {
	// TODO should it really be on Router ?
	conn = &Conn{
		Peeked:      []byte(peeked),
		WriteCloser: conn,
	}

	return conn
}

// GetHTTPHandler gets the attached http handler.
func (r *Router) GetHTTPHandler() http.Handler {
	return r.httpHandler
}

// GetHTTPSHandler gets the attached https handler.
func (r *Router) GetHTTPSHandler() http.Handler {
	return r.httpsHandler
}

// SetHTTPForwarder sets the tcp handler that will forward the connections to an http handler.
func (r *Router) SetHTTPForwarder(handler tcp.Handler) {
	r.httpForwarder = handler
}

// brokenTLSRouter is associated to a Host(SNI) rule for which we know the TLS conf is broken.
// It is used to make sure any attempt to connect to that hostname is closed,
// since we cannot proceed with the intended TLS conf.
type brokenTLSRouter struct{}

// ServeTCP instantly closes the connection.
func (t *brokenTLSRouter) ServeTCP(conn tcp.WriteCloser) {
	_ = conn.Close()
}

// SetHTTPSForwarder sets the tcp handler that will forward the TLS connections to an HTTP handler.
// It also sets up each TLS handler (with its TLS config) for each Host(SNI) rule we previously kept track of.
// It sets up a special handler that closes the connection if a TLS config is nil.
func (r *Router) SetHTTPSForwarder(handler tcp.Handler) {
	for sniHost, tlsConf := range r.hostHTTPTLSConfig {
		var tcpHandler tcp.Handler
		if tlsConf == nil {
			tcpHandler = &brokenTLSRouter{}
		} else {
			tcpHandler = &tcp.TLSHandler{
				Next:   handler,
				Config: tlsConf,
			}
		}

		rule := "HostSNI(`" + sniHost + "`)"
		if err := r.muxerHTTPS.AddRoute(rule, "", tcpmuxer.GetRulePriority(rule), tcpHandler); err != nil {
			log.Error().Err(err).Msg("Error while adding route for host")
		}
	}

	if r.httpsTLSConfig == nil {
		r.httpsForwarder = &brokenTLSRouter{}
		return
	}

	r.httpsForwarder = &tcp.TLSHandler{
		Next:   handler,
		Config: r.httpsTLSConfig,
	}
}

// SetHTTPHandler attaches http handlers on the router.
func (r *Router) SetHTTPHandler(handler http.Handler) {
	r.httpHandler = handler
}

// SetHTTPSHandler attaches https handlers on the router.
func (r *Router) SetHTTPSHandler(handler http.Handler, config *tls.Config) {
	r.httpsHandler = handler
	r.httpsTLSConfig = config
}

// Conn is a connection proxy that handles Peeked bytes.
type Conn struct {
	// Peeked are the bytes that have been read from Conn for the purposes of route matching,
	// but have not yet been consumed by Read calls.
	// It set to nil by Read when fully consumed.
	Peeked []byte

	// Conn is the underlying connection.
	// It can be type asserted against *net.TCPConn or other types as needed.
	// It should not be read from directly unless Peeked is nil.
	tcp.WriteCloser
}

// Read reads bytes from the connection (using the buffer prior to actually reading).
func (c *Conn) Read(p []byte) (n int, err error) {
	if len(c.Peeked) > 0 {
		n = copy(p, c.Peeked)
		c.Peeked = c.Peeked[n:]
		if len(c.Peeked) == 0 {
			c.Peeked = nil
		}
		return n, nil
	}
	return c.WriteCloser.Read(p)
}

type clientHello struct {
	serverName string   // SNI server name
	protos     []string // ALPN protocols list
	isTLS      bool     // whether we are a TLS handshake
	peeked     string   // the bytes peeked from the hello while getting the info
}

// clientHelloInfo returns various data from the clientHello handshake,
// without consuming any bytes from br.
// It returns an error if it can't peek the first byte from the connection.
func clientHelloInfo(br *bufio.Reader) (*clientHello, error) {
	hdr, err := br.Peek(1)
	if err != nil {
		var opErr *net.OpError
		if !errors.Is(err, io.EOF) && (!errors.As(err, &opErr) || opErr.Timeout()) {
			log.Error().Err(err).Msg("Error while Peeking first byte")
		}
		return nil, err
	}

	// No valid TLS record has a type of 0x80, however SSLv2 handshakes start with an uint16 length
	// where the MSB is set and the first record is always < 256 bytes long.
	// Therefore, typ == 0x80 strongly suggests an SSLv2 client.
	const recordTypeSSLv2 = 0x80
	const recordTypeHandshake = 0x16
	if hdr[0] != recordTypeHandshake {
		if hdr[0] == recordTypeSSLv2 {
			// we consider SSLv2 as TLS, and it will be refused by real TLS handshake.
			return &clientHello{
				isTLS:  true,
				peeked: getPeeked(br),
			}, nil
		}
		return &clientHello{
			peeked: getPeeked(br),
		}, nil // Not TLS.
	}

	const recordHeaderLen = 5
	hdr, err = br.Peek(recordHeaderLen)
	if err != nil {
		log.Error().Err(err).Msg("Error while Peeking hello")
		return &clientHello{
			peeked: getPeeked(br),
		}, nil
	}

	recLen := int(hdr[3])<<8 | int(hdr[4]) // ignoring version in hdr[1:3]

	if recordHeaderLen+recLen > defaultBufSize {
		br = bufio.NewReaderSize(br, recordHeaderLen+recLen)
	}

	helloBytes, err := br.Peek(recordHeaderLen + recLen)
	if err != nil {
		log.Error().Err(err).Msg("Error while Hello")
		return &clientHello{
			isTLS:  true,
			peeked: getPeeked(br),
		}, nil
	}

	sni := ""
	var protos []string
	server := tls.Server(helloSniffConn{r: bytes.NewReader(helloBytes)}, &tls.Config{
		GetConfigForClient: func(hello *tls.ClientHelloInfo) (*tls.Config, error) {
			sni = hello.ServerName
			protos = hello.SupportedProtos
			return nil, nil
		},
	})
	_ = server.Handshake()

	return &clientHello{
		serverName: sni,
		isTLS:      true,
		peeked:     getPeeked(br),
		protos:     protos,
	}, nil
}

func getPeeked(br *bufio.Reader) string {
	peeked, err := br.Peek(br.Buffered())
	if err != nil {
		log.Error().Err(err).Msg("Could not get anything")
		return ""
	}
	return string(peeked)
}

// helloSniffConn is a net.Conn that reads from r, fails on Writes,
// and crashes otherwise.
type helloSniffConn struct {
	r        io.Reader
	net.Conn // nil; crash on any unexpected use
}

// Read reads from the underlying reader.
func (c helloSniffConn) Read(p []byte) (int, error) { return c.r.Read(p) }

// Write crashes all the time.
func (helloSniffConn) Write(p []byte) (int, error) { return 0, io.EOF }<|MERGE_RESOLUTION|>--- conflicted
+++ resolved
@@ -102,7 +102,7 @@
 		if handler != nil {
 			// Remove read/write deadline and delegate this to underlying TCP server.
 			if err := conn.SetDeadline(time.Time{}); err != nil {
-				log.WithoutContext().Errorf("Error while setting deadline: %v", err)
+				log.Error().Err(err).Msg("Error while setting deadline")
 			}
 
 			handler.ServeTCP(conn)
@@ -133,21 +133,9 @@
 		return
 	}
 
-<<<<<<< HEAD
-	// Remove read/write deadline and delegate this to underlying tcp server (for now only handled by HTTP Server)
-	err = conn.SetReadDeadline(time.Time{})
-	if err != nil {
-		log.Error().Err(err).Msg("Error while setting read deadline")
-	}
-
-	err = conn.SetWriteDeadline(time.Time{})
-	if err != nil {
-		log.Error().Err(err).Msg("Error while setting write deadline")
-=======
 	// Remove read/write deadline and delegate this to underlying TCP server (for now only handled by HTTP Server)
 	if err := conn.SetDeadline(time.Time{}); err != nil {
-		log.WithoutContext().Errorf("Error while setting deadline: %v", err)
->>>>>>> 70968bc6
+		log.Error().Err(err).Msg("Error while setting deadline")
 	}
 
 	connData, err := tcpmuxer.NewConnData(hello.serverName, conn, hello.protos)
