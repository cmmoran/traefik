package server

import (
	"context"
	"errors"
	"expvar"
	"fmt"
	stdlog "log"
	"net"
	"net/http"
	"net/url"
	"os"
	"strings"
	"sync"
	"syscall"
	"time"

	"github.com/containous/alice"
	gokitmetrics "github.com/go-kit/kit/metrics"
	"github.com/pires/go-proxyproto"
	"github.com/rs/zerolog"
	"github.com/rs/zerolog/log"
	"github.com/traefik/traefik/v3/pkg/config/static"
	"github.com/traefik/traefik/v3/pkg/ip"
	"github.com/traefik/traefik/v3/pkg/logs"
	"github.com/traefik/traefik/v3/pkg/metrics"
	"github.com/traefik/traefik/v3/pkg/middlewares"
	"github.com/traefik/traefik/v3/pkg/middlewares/contenttype"
	"github.com/traefik/traefik/v3/pkg/middlewares/forwardedheaders"
	"github.com/traefik/traefik/v3/pkg/middlewares/requestdecorator"
	"github.com/traefik/traefik/v3/pkg/safe"
	"github.com/traefik/traefik/v3/pkg/server/router"
	tcprouter "github.com/traefik/traefik/v3/pkg/server/router/tcp"
	"github.com/traefik/traefik/v3/pkg/server/service"
	"github.com/traefik/traefik/v3/pkg/tcp"
	"github.com/traefik/traefik/v3/pkg/types"
)

type key string

const (
	connStateKey       key    = "connState"
	debugConnectionEnv string = "DEBUG_CONNECTION"
)

var (
	clientConnectionStates   = map[string]*connState{}
	clientConnectionStatesMu = sync.RWMutex{}
)

type connState struct {
	State            string
	KeepAliveState   string
	Start            time.Time
	HTTPRequestCount int
}

type httpForwarder struct {
	net.Listener
	connChan chan net.Conn
	errChan  chan error
}

func newHTTPForwarder(ln net.Listener) *httpForwarder {
	return &httpForwarder{
		Listener: ln,
		connChan: make(chan net.Conn),
		errChan:  make(chan error),
	}
}

// ServeTCP uses the connection to serve it later in "Accept".
func (h *httpForwarder) ServeTCP(conn tcp.WriteCloser) {
	h.connChan <- conn
}

// Accept retrieves a served connection in ServeTCP.
func (h *httpForwarder) Accept() (net.Conn, error) {
	select {
	case conn := <-h.connChan:
		return conn, nil
	case err := <-h.errChan:
		return nil, err
	}
}

// TCPEntryPoints holds a map of TCPEntryPoint (the entrypoint names being the keys).
type TCPEntryPoints map[string]*TCPEntryPoint

// NewTCPEntryPoints creates a new TCPEntryPoints.
func NewTCPEntryPoints(entryPointsConfig static.EntryPoints, hostResolverConfig *types.HostResolverConfig, metricsRegistry metrics.Registry) (TCPEntryPoints, error) {
	if os.Getenv(debugConnectionEnv) != "" {
		expvar.Publish("clientConnectionStates", expvar.Func(func() any {
			return clientConnectionStates
		}))
	}

	serverEntryPointsTCP := make(TCPEntryPoints)
	for entryPointName, config := range entryPointsConfig {
		protocol, err := config.GetProtocol()
		if err != nil {
			return nil, fmt.Errorf("error while building entryPoint %s: %w", entryPointName, err)
		}

		if protocol != "tcp" {
			continue
		}

		ctx := log.With().Str(logs.EntryPointName, entryPointName).Logger().WithContext(context.Background())

		openConnectionsGauge := metricsRegistry.
			OpenConnectionsGauge().
			With("entrypoint", entryPointName, "protocol", "TCP")

		serverEntryPointsTCP[entryPointName], err = NewTCPEntryPoint(ctx, entryPointName, config, hostResolverConfig, openConnectionsGauge)
		if err != nil {
			return nil, fmt.Errorf("error while building entryPoint %s: %w", entryPointName, err)
		}
	}
	return serverEntryPointsTCP, nil
}

// Start the server entry points.
func (eps TCPEntryPoints) Start() {
	for entryPointName, serverEntryPoint := range eps {
		ctx := log.With().Str(logs.EntryPointName, entryPointName).Logger().WithContext(context.Background())
		go serverEntryPoint.Start(ctx)
	}
}

// Stop the server entry points.
func (eps TCPEntryPoints) Stop() {
	var wg sync.WaitGroup

	for epn, ep := range eps {
		wg.Add(1)

		go func(entryPointName string, entryPoint *TCPEntryPoint) {
			defer wg.Done()

			logger := log.With().Str(logs.EntryPointName, entryPointName).Logger()
			entryPoint.Shutdown(logger.WithContext(context.Background()))

			logger.Debug().Msg("Entrypoint closed")
		}(epn, ep)
	}

	wg.Wait()
}

// Switch the TCP routers.
func (eps TCPEntryPoints) Switch(routersTCP map[string]*tcprouter.Router) {
	for entryPointName, rt := range routersTCP {
		eps[entryPointName].SwitchRouter(rt)
	}
}

// TCPEntryPoint is the TCP server.
type TCPEntryPoint struct {
	listener               net.Listener
	switcher               *tcp.HandlerSwitcher
	transportConfiguration *static.EntryPointsTransport
	tracker                *connectionTracker
	httpServer             *httpServer
	httpsServer            *httpServer

	http3Server *http3server
}

// NewTCPEntryPoint creates a new TCPEntryPoint.
func NewTCPEntryPoint(ctx context.Context, name string, config *static.EntryPoint, hostResolverConfig *types.HostResolverConfig, openConnectionsGauge gokitmetrics.Gauge) (*TCPEntryPoint, error) {
	tracker := newConnectionTracker(openConnectionsGauge)

	listener, err := buildListener(ctx, name, config)
	if err != nil {
		return nil, fmt.Errorf("error preparing server: %w", err)
	}

	rt, err := tcprouter.NewRouter()
	if err != nil {
		return nil, fmt.Errorf("error preparing tcp router: %w", err)
	}

	reqDecorator := requestdecorator.New(hostResolverConfig)

	httpServer, err := createHTTPServer(ctx, listener, config, true, reqDecorator)
	if err != nil {
		return nil, fmt.Errorf("error preparing http server: %w", err)
	}

	rt.SetHTTPForwarder(httpServer.Forwarder)

	httpsServer, err := createHTTPServer(ctx, listener, config, false, reqDecorator)
	if err != nil {
		return nil, fmt.Errorf("error preparing https server: %w", err)
	}

	h3Server, err := newHTTP3Server(ctx, name, config, httpsServer)
	if err != nil {
		return nil, fmt.Errorf("error preparing http3 server: %w", err)
	}

	rt.SetHTTPSForwarder(httpsServer.Forwarder)

	tcpSwitcher := &tcp.HandlerSwitcher{}
	tcpSwitcher.Switch(rt)

	return &TCPEntryPoint{
		listener:               listener,
		switcher:               tcpSwitcher,
		transportConfiguration: config.Transport,
		tracker:                tracker,
		httpServer:             httpServer,
		httpsServer:            httpsServer,
		http3Server:            h3Server,
	}, nil
}

// Start starts the TCP server.
func (e *TCPEntryPoint) Start(ctx context.Context) {
	logger := log.Ctx(ctx)
	logger.Debug().Msg("Starting TCP Server")

	if e.http3Server != nil {
		go func() { _ = e.http3Server.Start() }()
	}

	for {
		conn, err := e.listener.Accept()
		if err != nil {
			logger.Error().Err(err).Send()

			var opErr *net.OpError
			if errors.As(err, &opErr) && opErr.Temporary() {
				continue
			}

			var urlErr *url.Error
			if errors.As(err, &urlErr) && urlErr.Temporary() {
				continue
			}

			e.httpServer.Forwarder.errChan <- err
			e.httpsServer.Forwarder.errChan <- err

			return
		}

		writeCloser, err := writeCloser(conn)
		if err != nil {
			panic(err)
		}

		safe.Go(func() {
			// Enforce read/write deadlines at the connection level,
			// because when we're peeking the first byte to determine whether we are doing TLS,
			// the deadlines at the server level are not taken into account.
			if e.transportConfiguration.RespondingTimeouts.ReadTimeout > 0 {
				err := writeCloser.SetReadDeadline(time.Now().Add(time.Duration(e.transportConfiguration.RespondingTimeouts.ReadTimeout)))
				if err != nil {
					logger.Error().Err(err).Msg("Error while setting read deadline")
				}
			}

			if e.transportConfiguration.RespondingTimeouts.WriteTimeout > 0 {
				err = writeCloser.SetWriteDeadline(time.Now().Add(time.Duration(e.transportConfiguration.RespondingTimeouts.WriteTimeout)))
				if err != nil {
					logger.Error().Err(err).Msg("Error while setting write deadline")
				}
			}

			e.switcher.ServeTCP(newTrackedConnection(writeCloser, e.tracker))
		})
	}
}

// Shutdown stops the TCP connections.
func (e *TCPEntryPoint) Shutdown(ctx context.Context) {
	logger := log.Ctx(ctx)

	reqAcceptGraceTimeOut := time.Duration(e.transportConfiguration.LifeCycle.RequestAcceptGraceTimeout)
	if reqAcceptGraceTimeOut > 0 {
		logger.Info().Msgf("Waiting %s for incoming requests to cease", reqAcceptGraceTimeOut)
		time.Sleep(reqAcceptGraceTimeOut)
	}

	graceTimeOut := time.Duration(e.transportConfiguration.LifeCycle.GraceTimeOut)
	ctx, cancel := context.WithTimeout(ctx, graceTimeOut)
	logger.Debug().Msgf("Waiting %s seconds before killing connections", graceTimeOut)

	var wg sync.WaitGroup

	shutdownServer := func(server stoppable) {
		defer wg.Done()
		err := server.Shutdown(ctx)
		if err == nil {
			return
		}
		if errors.Is(ctx.Err(), context.DeadlineExceeded) {
			logger.Debug().Err(err).Msg("Server failed to shutdown within deadline")
			if err = server.Close(); err != nil {
				logger.Error().Err(err).Send()
			}
			return
		}

		logger.Error().Err(err).Send()

		// We expect Close to fail again because Shutdown most likely failed when trying to close a listener.
		// We still call it however, to make sure that all connections get closed as well.
		server.Close()
	}

	if e.httpServer.Server != nil {
		wg.Add(1)
		go shutdownServer(e.httpServer.Server)
	}

	if e.httpsServer.Server != nil {
		wg.Add(1)
		go shutdownServer(e.httpsServer.Server)

		if e.http3Server != nil {
			wg.Add(1)
			go shutdownServer(e.http3Server)
		}
	}

	if e.tracker != nil {
		wg.Add(1)
		go func() {
			defer wg.Done()
			err := e.tracker.Shutdown(ctx)
			if err == nil {
				return
			}
			if errors.Is(ctx.Err(), context.DeadlineExceeded) {
				logger.Debug().Err(err).Msg("Server failed to shutdown before deadline")
			}
			e.tracker.Close()
		}()
	}

	wg.Wait()
	cancel()
}

// SwitchRouter switches the TCP router handler.
func (e *TCPEntryPoint) SwitchRouter(rt *tcprouter.Router) {
	rt.SetHTTPForwarder(e.httpServer.Forwarder)

	httpHandler := rt.GetHTTPHandler()
	if httpHandler == nil {
		httpHandler = router.BuildDefaultHTTPRouter()
	}

	e.httpServer.Switcher.UpdateHandler(httpHandler)

	rt.SetHTTPSForwarder(e.httpsServer.Forwarder)

	httpsHandler := rt.GetHTTPSHandler()
	if httpsHandler == nil {
		httpsHandler = router.BuildDefaultHTTPRouter()
	}

	e.httpsServer.Switcher.UpdateHandler(httpsHandler)

	e.switcher.Switch(rt)

	if e.http3Server != nil {
		e.http3Server.Switch(rt)
	}
}

// writeCloserWrapper wraps together a connection, and the concrete underlying
// connection type that was found to satisfy WriteCloser.
type writeCloserWrapper struct {
	net.Conn
	writeCloser tcp.WriteCloser
}

func (c *writeCloserWrapper) CloseWrite() error {
	return c.writeCloser.CloseWrite()
}

// writeCloser returns the given connection, augmented with the WriteCloser
// implementation, if any was found within the underlying conn.
func writeCloser(conn net.Conn) (tcp.WriteCloser, error) {
	switch typedConn := conn.(type) {
	case *proxyproto.Conn:
		underlying, ok := typedConn.TCPConn()
		if !ok {
			return nil, errors.New("underlying connection is not a tcp connection")
		}
		return &writeCloserWrapper{writeCloser: underlying, Conn: typedConn}, nil
	case *net.TCPConn:
		return typedConn, nil
	default:
		return nil, fmt.Errorf("unknown connection type %T", typedConn)
	}
}

// tcpKeepAliveListener sets TCP keep-alive timeouts on accepted
// connections.
type tcpKeepAliveListener struct {
	*net.TCPListener
}

func (ln tcpKeepAliveListener) Accept() (net.Conn, error) {
	tc, err := ln.AcceptTCP()
	if err != nil {
		return nil, err
	}

	if err := tc.SetKeepAlive(true); err != nil {
		return nil, err
	}

	if err := tc.SetKeepAlivePeriod(3 * time.Minute); err != nil {
		// Some systems, such as OpenBSD, have no user-settable per-socket TCP keepalive options.
		if !errors.Is(err, syscall.ENOPROTOOPT) {
			return nil, err
		}
	}

	return tc, nil
}

func buildProxyProtocolListener(ctx context.Context, entryPoint *static.EntryPoint, listener net.Listener) (net.Listener, error) {
	timeout := entryPoint.Transport.RespondingTimeouts.ReadTimeout
	// proxyproto use 200ms if ReadHeaderTimeout is set to 0 and not no timeout
	if timeout == 0 {
		timeout = -1
	}
	proxyListener := &proxyproto.Listener{Listener: listener, ReadHeaderTimeout: time.Duration(timeout)}

	if entryPoint.ProxyProtocol.Insecure {
		log.Ctx(ctx).Info().Msg("Enabling ProxyProtocol without trusted IPs: Insecure")
		return proxyListener, nil
	}

	checker, err := ip.NewChecker(entryPoint.ProxyProtocol.TrustedIPs)
	if err != nil {
		return nil, err
	}

	proxyListener.Policy = func(upstream net.Addr) (proxyproto.Policy, error) {
		ipAddr, ok := upstream.(*net.TCPAddr)
		if !ok {
			return proxyproto.REJECT, fmt.Errorf("type error %v", upstream)
		}

		if !checker.ContainsIP(ipAddr.IP) {
			log.Ctx(ctx).Debug().Msgf("IP %s is not in trusted IPs list, ignoring ProxyProtocol Headers and bypass connection", ipAddr.IP)
			return proxyproto.IGNORE, nil
		}
		return proxyproto.USE, nil
	}

	log.Ctx(ctx).Info().Msgf("Enabling ProxyProtocol for trusted IPs %v", entryPoint.ProxyProtocol.TrustedIPs)

	return proxyListener, nil
}

<<<<<<< HEAD
func buildListener(ctx context.Context, name string, config *static.EntryPoint) (net.Listener, error) {
	var listener net.Listener
	var err error

	// if we have predefined listener from socket activation
	if socketActivation.isEnabled() {
		listener, err = socketActivation.getListener(name)
		if err != nil {
			log.Ctx(ctx).Warn().Err(err).Str("name", name).Msg("Unable to use socket activation for entrypoint")
		}
	}

	if listener == nil {
		listenConfig := newListenConfig(config)
		listener, err = listenConfig.Listen(ctx, "tcp", config.GetAddress())
		if err != nil {
			return nil, fmt.Errorf("error opening listener: %w", err)
		}
=======
func buildListener(ctx context.Context, entryPoint *static.EntryPoint) (net.Listener, error) {
	config := net.ListenConfig{}

	// TODO: Look into configuring keepAlive period through listenConfig instead of our custom tcpKeepAliveListener, to reactivate MultipathTCP?
	// MultipathTCP is not supported on all platforms, and is notably unsupported in combination with TCP keep-alive.
	if !strings.Contains(os.Getenv("GODEBUG"), "multipathtcp") {
		config.SetMultipathTCP(false)
	}

	listener, err := config.Listen(ctx, "tcp", entryPoint.GetAddress())
	if err != nil {
		return nil, fmt.Errorf("error opening listener: %w", err)
>>>>>>> 50931813
	}

	listener = tcpKeepAliveListener{listener.(*net.TCPListener)}

	if config.ProxyProtocol != nil {
		listener, err = buildProxyProtocolListener(ctx, config, listener)
		if err != nil {
			return nil, fmt.Errorf("error creating proxy protocol listener: %w", err)
		}
	}
	return listener, nil
}

func newConnectionTracker(openConnectionsGauge gokitmetrics.Gauge) *connectionTracker {
	return &connectionTracker{
		conns:                make(map[net.Conn]struct{}),
		openConnectionsGauge: openConnectionsGauge,
	}
}

type connectionTracker struct {
	connsMu sync.RWMutex
	conns   map[net.Conn]struct{}

	openConnectionsGauge gokitmetrics.Gauge
}

// AddConnection add a connection in the tracked connections list.
func (c *connectionTracker) AddConnection(conn net.Conn) {
	defer c.syncOpenConnectionGauge()

	c.connsMu.Lock()
	c.conns[conn] = struct{}{}
	c.connsMu.Unlock()
}

// RemoveConnection remove a connection from the tracked connections list.
func (c *connectionTracker) RemoveConnection(conn net.Conn) {
	defer c.syncOpenConnectionGauge()

	c.connsMu.Lock()
	delete(c.conns, conn)
	c.connsMu.Unlock()
}

// syncOpenConnectionGauge updates openConnectionsGauge value with the conns map length.
func (c *connectionTracker) syncOpenConnectionGauge() {
	if c.openConnectionsGauge == nil {
		return
	}

	c.connsMu.RLock()
	c.openConnectionsGauge.Set(float64(len(c.conns)))
	c.connsMu.RUnlock()
}

func (c *connectionTracker) isEmpty() bool {
	c.connsMu.RLock()
	defer c.connsMu.RUnlock()
	return len(c.conns) == 0
}

// Shutdown wait for the connection closing.
func (c *connectionTracker) Shutdown(ctx context.Context) error {
	ticker := time.NewTicker(500 * time.Millisecond)
	defer ticker.Stop()
	for {
		if c.isEmpty() {
			return nil
		}
		select {
		case <-ctx.Done():
			return ctx.Err()
		case <-ticker.C:
		}
	}
}

// Close close all the connections in the tracked connections list.
func (c *connectionTracker) Close() {
	c.connsMu.Lock()
	defer c.connsMu.Unlock()
	for conn := range c.conns {
		if err := conn.Close(); err != nil {
			log.Error().Err(err).Msg("Error while closing connection")
		}
		delete(c.conns, conn)
	}
}

type stoppable interface {
	Shutdown(ctx context.Context) error
	Close() error
}

type stoppableServer interface {
	stoppable
	Serve(listener net.Listener) error
}

type httpServer struct {
	Server    stoppableServer
	Forwarder *httpForwarder
	Switcher  *middlewares.HTTPHandlerSwitcher
}

func createHTTPServer(ctx context.Context, ln net.Listener, configuration *static.EntryPoint, withH2c bool, reqDecorator *requestdecorator.RequestDecorator) (*httpServer, error) {
	if configuration.HTTP2.MaxConcurrentStreams < 0 {
		return nil, errors.New("max concurrent streams value must be greater than or equal to zero")
	}

	httpSwitcher := middlewares.NewHandlerSwitcher(router.BuildDefaultHTTPRouter())

	next, err := alice.New(requestdecorator.WrapHandler(reqDecorator)).Then(httpSwitcher)
	if err != nil {
		return nil, err
	}

	var handler http.Handler
	handler, err = forwardedheaders.NewXForwarded(
		configuration.ForwardedHeaders.Insecure,
		configuration.ForwardedHeaders.TrustedIPs,
		configuration.ForwardedHeaders.Connection,
		next)
	if err != nil {
		return nil, err
	}

	debugConnection := os.Getenv(debugConnectionEnv) != ""
	if debugConnection || (configuration.Transport != nil && (configuration.Transport.KeepAliveMaxTime > 0 || configuration.Transport.KeepAliveMaxRequests > 0)) {
		handler = newKeepAliveMiddleware(handler, configuration.Transport.KeepAliveMaxRequests, configuration.Transport.KeepAliveMaxTime)
	}

	var protocols http.Protocols
	protocols.SetHTTP1(true)
	protocols.SetHTTP2(true)

	// With the addition of UnencryptedHTTP2 in http.Server#Protocols in go1.24 setting the h2c handler is not necessary anymore.
	protocols.SetUnencryptedHTTP2(withH2c)

	handler = contenttype.DisableAutoDetection(handler)

	if configuration.HTTP.EncodeQuerySemicolons {
		handler = encodeQuerySemicolons(handler)
	} else {
		handler = http.AllowQuerySemicolons(handler)
	}

	// Note that the Path sanitization has to be done after the path normalization,
	// hence the wrapping has to be done before the normalize path wrapping.
	if configuration.HTTP.SanitizePath != nil && *configuration.HTTP.SanitizePath {
		handler = sanitizePath(handler)
	}

	handler = normalizePath(handler)

	handler = denyFragment(handler)

	serverHTTP := &http.Server{
		Protocols:      &protocols,
		Handler:        handler,
		ErrorLog:       stdlog.New(logs.NoLevel(log.Logger, zerolog.DebugLevel), "", 0),
		ReadTimeout:    time.Duration(configuration.Transport.RespondingTimeouts.ReadTimeout),
		WriteTimeout:   time.Duration(configuration.Transport.RespondingTimeouts.WriteTimeout),
		IdleTimeout:    time.Duration(configuration.Transport.RespondingTimeouts.IdleTimeout),
		MaxHeaderBytes: configuration.HTTP.MaxHeaderBytes,
		HTTP2: &http.HTTP2Config{
			MaxConcurrentStreams: int(configuration.HTTP2.MaxConcurrentStreams),
		},
	}
	if debugConnection || (configuration.Transport != nil && (configuration.Transport.KeepAliveMaxTime > 0 || configuration.Transport.KeepAliveMaxRequests > 0)) {
		serverHTTP.ConnContext = func(ctx context.Context, c net.Conn) context.Context {
			cState := &connState{Start: time.Now()}
			if debugConnection {
				clientConnectionStatesMu.Lock()
				clientConnectionStates[getConnKey(c)] = cState
				clientConnectionStatesMu.Unlock()
			}
			return context.WithValue(ctx, connStateKey, cState)
		}

		if debugConnection {
			serverHTTP.ConnState = func(c net.Conn, state http.ConnState) {
				clientConnectionStatesMu.Lock()
				if clientConnectionStates[getConnKey(c)] != nil {
					clientConnectionStates[getConnKey(c)].State = state.String()
				}
				clientConnectionStatesMu.Unlock()
			}
		}
	}

	prevConnContext := serverHTTP.ConnContext
	serverHTTP.ConnContext = func(ctx context.Context, c net.Conn) context.Context {
		// This adds an empty struct in order to store a RoundTripper in the ConnContext in case of Kerberos or NTLM.
		ctx = service.AddTransportOnContext(ctx)
		if prevConnContext != nil {
			return prevConnContext(ctx, c)
		}
		return ctx
	}

	listener := newHTTPForwarder(ln)
	go func() {
		err := serverHTTP.Serve(listener)
		if err != nil && !errors.Is(err, http.ErrServerClosed) {
			log.Ctx(ctx).Error().Err(err).Msg("Error while starting server")
		}
	}()
	return &httpServer{
		Server:    serverHTTP,
		Forwarder: listener,
		Switcher:  httpSwitcher,
	}, nil
}

func getConnKey(conn net.Conn) string {
	return fmt.Sprintf("%s => %s", conn.RemoteAddr(), conn.LocalAddr())
}

func newTrackedConnection(conn tcp.WriteCloser, tracker *connectionTracker) *trackedConnection {
	tracker.AddConnection(conn)
	return &trackedConnection{
		WriteCloser: conn,
		tracker:     tracker,
	}
}

type trackedConnection struct {
	tracker *connectionTracker
	tcp.WriteCloser
}

func (t *trackedConnection) Close() error {
	t.tracker.RemoveConnection(t.WriteCloser)
	return t.WriteCloser.Close()
}

// This function is inspired by http.AllowQuerySemicolons.
func encodeQuerySemicolons(h http.Handler) http.Handler {
	return http.HandlerFunc(func(rw http.ResponseWriter, req *http.Request) {
		if strings.Contains(req.URL.RawQuery, ";") {
			r2 := new(http.Request)
			*r2 = *req
			r2.URL = new(url.URL)
			*r2.URL = *req.URL

			r2.URL.RawQuery = strings.ReplaceAll(req.URL.RawQuery, ";", "%3B")
			// Because the reverse proxy director is building query params from requestURI it needs to be updated as well.
			r2.RequestURI = r2.URL.RequestURI()

			h.ServeHTTP(rw, r2)
		} else {
			h.ServeHTTP(rw, req)
		}
	})
}

// When go receives an HTTP request, it assumes the absence of fragment URL.
// However, it is still possible to send a fragment in the request.
// In this case, Traefik will encode the '#' character, altering the request's intended meaning.
// To avoid this behavior, the following function rejects requests that include a fragment in the URL.
func denyFragment(h http.Handler) http.Handler {
	return http.HandlerFunc(func(rw http.ResponseWriter, req *http.Request) {
		if strings.Contains(req.URL.RawPath, "#") {
			log.Debug().Msgf("Rejecting request because it contains a fragment in the URL path: %s", req.URL.RawPath)
			rw.WriteHeader(http.StatusBadRequest)

			return
		}

		h.ServeHTTP(rw, req)
	})
}

// sanitizePath removes the "..", "." and duplicate slash segments from the URL according to https://datatracker.ietf.org/doc/html/rfc3986#section-6.2.2.3.
// It cleans the request URL Path and RawPath, and updates the request URI.
func sanitizePath(h http.Handler) http.Handler {
	return http.HandlerFunc(func(rw http.ResponseWriter, req *http.Request) {
		r2 := new(http.Request)
		*r2 = *req

		// Cleans the URL raw path and path.
		r2.URL = r2.URL.JoinPath()

		// Because the reverse proxy director is building query params from requestURI it needs to be updated as well.
		r2.RequestURI = r2.URL.RequestURI()

		h.ServeHTTP(rw, r2)
	})
}

// unreservedCharacters contains the mapping of the percent-encoded form to the ASCII form
// of the unreserved characters according to https://datatracker.ietf.org/doc/html/rfc3986#section-2.3.
var unreservedCharacters = map[string]rune{
	"%41": 'A', "%42": 'B', "%43": 'C', "%44": 'D', "%45": 'E', "%46": 'F',
	"%47": 'G', "%48": 'H', "%49": 'I', "%4A": 'J', "%4B": 'K', "%4C": 'L',
	"%4D": 'M', "%4E": 'N', "%4F": 'O', "%50": 'P', "%51": 'Q', "%52": 'R',
	"%53": 'S', "%54": 'T', "%55": 'U', "%56": 'V', "%57": 'W', "%58": 'X',
	"%59": 'Y', "%5A": 'Z',

	"%61": 'a', "%62": 'b', "%63": 'c', "%64": 'd', "%65": 'e', "%66": 'f',
	"%67": 'g', "%68": 'h', "%69": 'i', "%6A": 'j', "%6B": 'k', "%6C": 'l',
	"%6D": 'm', "%6E": 'n', "%6F": 'o', "%70": 'p', "%71": 'q', "%72": 'r',
	"%73": 's', "%74": 't', "%75": 'u', "%76": 'v', "%77": 'w', "%78": 'x',
	"%79": 'y', "%7A": 'z',

	"%30": '0', "%31": '1', "%32": '2', "%33": '3', "%34": '4',
	"%35": '5', "%36": '6', "%37": '7', "%38": '8', "%39": '9',

	"%2D": '-', "%2E": '.', "%5F": '_', "%7E": '~',
}

// normalizePath removes from the RawPath unreserved percent-encoded characters as they are equivalent to their non-encoded
// form according to https://datatracker.ietf.org/doc/html/rfc3986#section-2.3 and capitalizes percent-encoded characters
// according to https://datatracker.ietf.org/doc/html/rfc3986#section-6.2.2.1.
func normalizePath(h http.Handler) http.Handler {
	return http.HandlerFunc(func(rw http.ResponseWriter, req *http.Request) {
		rawPath := req.URL.RawPath

		// When the RawPath is empty the encoded form of the Path is equivalent to the original request Path.
		// Thus, the normalization is not needed as no unreserved characters were encoded and the encoded version
		// of Path obtained with URL.EscapedPath contains only percent-encoded characters in upper case.
		if rawPath == "" {
			h.ServeHTTP(rw, req)
			return
		}

		var normalizedRawPathBuilder strings.Builder
		for i := 0; i < len(rawPath); i++ {
			if rawPath[i] != '%' {
				normalizedRawPathBuilder.WriteString(string(rawPath[i]))
				continue
			}

			// This should never happen as the standard library will reject requests containing invalid percent-encodings.
			// This discards URLs with a percent character at the end.
			if i+2 >= len(rawPath) {
				rw.WriteHeader(http.StatusBadRequest)
				return
			}

			encodedCharacter := strings.ToUpper(rawPath[i : i+3])
			if r, unreserved := unreservedCharacters[encodedCharacter]; unreserved {
				normalizedRawPathBuilder.WriteRune(r)
			} else {
				normalizedRawPathBuilder.WriteString(encodedCharacter)
			}

			i += 2
		}

		normalizedRawPath := normalizedRawPathBuilder.String()

		// We do not have to alter the request URL as the original RawPath is already normalized.
		if normalizedRawPath == rawPath {
			h.ServeHTTP(rw, req)
			return
		}

		r2 := new(http.Request)
		*r2 = *req

		// Decoding unreserved characters only alter the RAW version of the URL,
		// as unreserved percent-encoded characters are equivalent to their non encoded form.
		r2.URL.RawPath = normalizedRawPath

		// Because the reverse proxy director is building query params from RequestURI it needs to be updated as well.
		r2.RequestURI = r2.URL.RequestURI()

		h.ServeHTTP(rw, r2)
	})
}<|MERGE_RESOLUTION|>--- conflicted
+++ resolved
@@ -462,7 +462,6 @@
 	return proxyListener, nil
 }
 
-<<<<<<< HEAD
 func buildListener(ctx context.Context, name string, config *static.EntryPoint) (net.Listener, error) {
 	var listener net.Listener
 	var err error
@@ -477,24 +476,17 @@
 
 	if listener == nil {
 		listenConfig := newListenConfig(config)
+
+		// TODO: Look into configuring keepAlive period through listenConfig instead of our custom tcpKeepAliveListener, to reactivate MultipathTCP?
+		// MultipathTCP is not supported on all platforms, and is notably unsupported in combination with TCP keep-alive.
+		if !strings.Contains(os.Getenv("GODEBUG"), "multipathtcp") {
+			listenConfig.SetMultipathTCP(false)
+		}
+
 		listener, err = listenConfig.Listen(ctx, "tcp", config.GetAddress())
 		if err != nil {
 			return nil, fmt.Errorf("error opening listener: %w", err)
 		}
-=======
-func buildListener(ctx context.Context, entryPoint *static.EntryPoint) (net.Listener, error) {
-	config := net.ListenConfig{}
-
-	// TODO: Look into configuring keepAlive period through listenConfig instead of our custom tcpKeepAliveListener, to reactivate MultipathTCP?
-	// MultipathTCP is not supported on all platforms, and is notably unsupported in combination with TCP keep-alive.
-	if !strings.Contains(os.Getenv("GODEBUG"), "multipathtcp") {
-		config.SetMultipathTCP(false)
-	}
-
-	listener, err := config.Listen(ctx, "tcp", entryPoint.GetAddress())
-	if err != nil {
-		return nil, fmt.Errorf("error opening listener: %w", err)
->>>>>>> 50931813
 	}
 
 	listener = tcpKeepAliveListener{listener.(*net.TCPListener)}
