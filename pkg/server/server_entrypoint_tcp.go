--- conflicted
+++ resolved
@@ -623,14 +623,12 @@
 		handler = http.AllowQuerySemicolons(handler)
 	}
 
-<<<<<<< HEAD
 	handler = contenttype.DisableAutoDetection(handler)
-=======
+
 	debugConnection := os.Getenv(debugConnectionEnv) != ""
 	if debugConnection || (configuration.Transport != nil && (configuration.Transport.KeepAliveMaxTime > 0 || configuration.Transport.KeepAliveMaxRequests > 0)) {
 		handler = newKeepAliveMiddleware(handler, configuration.Transport.KeepAliveMaxRequests, configuration.Transport.KeepAliveMaxTime)
 	}
->>>>>>> cc80568d
 
 	if withH2c {
 		handler = h2c.NewHandler(handler, &http2.Server{
