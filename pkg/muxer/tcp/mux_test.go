package tcp

import (
	"net"
	"testing"
	"time"

	"github.com/stretchr/testify/assert"
	"github.com/stretchr/testify/require"
	"github.com/traefik/traefik/v3/pkg/tcp"
)

func Test_addTCPRoute(t *testing.T) {
	testCases := []struct {
		desc       string
		rule       string
		serverName string
		remoteAddr string
		protos     []string
		routeErr   bool
		matchErr   bool
	}{
		{
			desc:     "no tree",
			routeErr: true,
		},
		{
			desc:     "Rule with no matcher",
			rule:     "rulewithnotmatcher",
			routeErr: true,
		},
		{
			desc:       "Empty HostSNI rule",
			rule:       "HostSNI(``)",
			serverName: "example.org",
			routeErr:   true,
		},
		{
			desc:       "Valid HostSNI rule matching",
			rule:       "HostSNI(`example.org`)",
			serverName: "example.org",
		},
		{
			desc:       "Valid negative HostSNI rule matching",
			rule:       "!HostSNI(`example.com`)",
			serverName: "example.org",
		},
		{
			desc:       "Valid HostSNI rule matching with alternative case",
			rule:       "hostsni(`example.org`)",
			serverName: "example.org",
		},
		{
			desc:       "Valid HostSNI rule matching with alternative case",
			rule:       "HOSTSNI(`example.org`)",
			serverName: "example.org",
		},
		{
			desc:       "Valid HostSNI rule not matching",
			rule:       "HostSNI(`example.org`)",
			serverName: "example.com",
			matchErr:   true,
		},
		{
			desc:       "Valid negative HostSNI rule not matching",
			rule:       "!HostSNI(`example.com`)",
			serverName: "example.com",
			matchErr:   true,
		},
		{
			desc:       "Valid HostSNI and ClientIP rule matching",
			rule:       "HostSNI(`example.org`) && ClientIP(`10.0.0.1`)",
			serverName: "example.org",
			remoteAddr: "10.0.0.1:80",
		},
		{
			desc:       "Valid negative HostSNI and ClientIP rule matching",
			rule:       "!HostSNI(`example.com`) && ClientIP(`10.0.0.1`)",
			serverName: "example.org",
			remoteAddr: "10.0.0.1:80",
		},
		{
			desc:       "Valid HostSNI and negative ClientIP rule matching",
			rule:       "HostSNI(`example.org`) && !ClientIP(`10.0.0.2`)",
			serverName: "example.org",
			remoteAddr: "10.0.0.1:80",
		},
		{
			desc:       "Valid negative HostSNI and negative ClientIP rule matching",
			rule:       "!HostSNI(`example.com`) && !ClientIP(`10.0.0.2`)",
			serverName: "example.org",
			remoteAddr: "10.0.0.1:80",
		},
		{
			desc:       "Valid negative HostSNI or negative ClientIP rule matching",
			rule:       "!(HostSNI(`example.com`) || ClientIP(`10.0.0.2`))",
			serverName: "example.org",
			remoteAddr: "10.0.0.1:80",
		},
		{
			desc:       "Valid negative HostSNI and negative ClientIP rule matching",
			rule:       "!(HostSNI(`example.com`) && ClientIP(`10.0.0.2`))",
			serverName: "example.org",
			remoteAddr: "10.0.0.2:80",
		},
		{
			desc:       "Valid negative HostSNI and negative ClientIP rule matching",
			rule:       "!(HostSNI(`example.com`) && ClientIP(`10.0.0.2`))",
			serverName: "example.com",
			remoteAddr: "10.0.0.1:80",
		},
		{
			desc:       "Valid negative HostSNI and negative ClientIP rule matching",
			rule:       "!(HostSNI(`example.com`) && ClientIP(`10.0.0.2`))",
			serverName: "example.com",
			remoteAddr: "10.0.0.2:80",
			matchErr:   true,
		},
		{
			desc:       "Valid negative HostSNI and negative ClientIP rule matching",
			rule:       "!(HostSNI(`example.com`) && ClientIP(`10.0.0.2`))",
			serverName: "example.org",
			remoteAddr: "10.0.0.1:80",
		},
		{
			desc:       "Valid HostSNI and ClientIP rule not matching",
			rule:       "HostSNI(`example.org`) && ClientIP(`10.0.0.1`)",
			serverName: "example.com",
			remoteAddr: "10.0.0.1:80",
			matchErr:   true,
		},
		{
			desc:       "Valid HostSNI and ClientIP rule not matching",
			rule:       "HostSNI(`example.org`) && ClientIP(`10.0.0.1`)",
			serverName: "example.org",
			remoteAddr: "10.0.0.2:80",
			matchErr:   true,
		},
		{
			desc:       "Valid HostSNI or ClientIP rule matching",
			rule:       "HostSNI(`example.org`) || ClientIP(`10.0.0.1`)",
			serverName: "example.org",
			remoteAddr: "10.0.0.1:80",
		},
		{
			desc:       "Valid HostSNI or ClientIP rule matching",
			rule:       "HostSNI(`example.org`) || ClientIP(`10.0.0.1`)",
			serverName: "example.com",
			remoteAddr: "10.0.0.1:80",
		},
		{
			desc:       "Valid HostSNI or ClientIP rule matching",
			rule:       "HostSNI(`example.org`) || ClientIP(`10.0.0.1`)",
			serverName: "example.org",
			remoteAddr: "10.0.0.2:80",
		},
		{
			desc:       "Valid HostSNI or ClientIP rule not matching",
			rule:       "HostSNI(`example.org`) || ClientIP(`10.0.0.1`)",
			serverName: "example.com",
			remoteAddr: "10.0.0.2:80",
			matchErr:   true,
		},
		{
			desc:       "Valid HostSNI x 3 OR rule matching",
			rule:       "HostSNI(`example.org`) || HostSNI(`example.eu`) || HostSNI(`example.com`)",
			serverName: "example.org",
		},
		{
			desc:       "Valid HostSNI x 3 OR rule not matching",
			rule:       "HostSNI(`example.org`) || HostSNI(`example.eu`) || HostSNI(`example.com`)",
			serverName: "baz",
			matchErr:   true,
		},
		{
			desc:       "Valid HostSNI and ClientIP Combined rule matching",
			rule:       "HostSNI(`example.org`) || HostSNI(`example.com`) && ClientIP(`10.0.0.1`)",
			serverName: "example.org",
			remoteAddr: "10.0.0.2:80",
		},
		{
			desc:       "Valid HostSNI and ClientIP Combined rule matching",
			rule:       "HostSNI(`example.org`) || HostSNI(`example.com`) && ClientIP(`10.0.0.1`)",
			serverName: "example.com",
			remoteAddr: "10.0.0.1:80",
		},
		{
			desc:       "Valid HostSNI and ClientIP Combined rule not matching",
			rule:       "HostSNI(`example.org`) || HostSNI(`example.com`) && ClientIP(`10.0.0.1`)",
			serverName: "example.com",
			remoteAddr: "10.0.0.2:80",
			matchErr:   true,
		},
		{
			desc:       "Valid HostSNI and ClientIP Combined rule not matching",
			rule:       "HostSNI(`example.org`) || HostSNI(`example.com`) && ClientIP(`10.0.0.1`)",
			serverName: "baz",
			remoteAddr: "10.0.0.1:80",
			matchErr:   true,
		},
		{
			desc:       "Valid HostSNI and ClientIP complex combined rule matching",
			rule:       "(HostSNI(`example.org`) || HostSNI(`example.com`)) && (ClientIP(`10.0.0.1`) || ClientIP(`10.0.0.2`))",
			serverName: "example.com",
			remoteAddr: "10.0.0.1:80",
		},
		{
			desc:       "Valid HostSNI and ClientIP complex combined rule not matching",
			rule:       "(HostSNI(`example.org`) || HostSNI(`example.com`)) && (ClientIP(`10.0.0.1`) || ClientIP(`10.0.0.2`))",
			serverName: "baz",
			remoteAddr: "10.0.0.1:80",
			matchErr:   true,
		},
		{
			desc:       "Valid HostSNI and ClientIP complex combined rule not matching",
			rule:       "(HostSNI(`example.org`) || HostSNI(`example.com`)) && (ClientIP(`10.0.0.1`) || ClientIP(`10.0.0.2`))",
			serverName: "example.com",
			remoteAddr: "10.0.0.3:80",
			matchErr:   true,
		},
		{
			desc:       "Valid HostSNI and ClientIP more complex (but absurd) combined rule matching",
			rule:       "(HostSNI(`example.org`) || (HostSNI(`example.com`) && !HostSNI(`example.org`))) && ((ClientIP(`10.0.0.1`) && !ClientIP(`10.0.0.2`)) || ClientIP(`10.0.0.2`)) ",
			serverName: "example.com",
			remoteAddr: "10.0.0.1:80",
		},
		{
			desc:       "Valid complex alternative case ALPN and HostSNI rule",
			rule:       "ALPN(`h2c`) && (!ALPN(`h2`) || HostSNI(`example.eu`))",
			protos:     []string{"h2c", "mqtt"},
			serverName: "example.eu",
		},
		{
			desc:       "Valid complex alternative case ALPN and HostSNI rule not matching by SNI",
			rule:       "ALPN(`h2c`) && (!ALPN(`h2`) || HostSNI(`example.eu`))",
			protos:     []string{"h2c", "http/1.1", "h2"},
			serverName: "example.com",
			matchErr:   true,
		},
		{
			desc:       "Valid complex alternative case ALPN and HostSNI rule matching by ALPN",
			rule:       "ALPN(`h2c`) && (!ALPN(`h2`) || HostSNI(`example.eu`))",
			protos:     []string{"h2c", "http/1.1"},
			serverName: "example.com",
		},
		{
			desc:       "Valid complex alternative case ALPN and HostSNI rule not matching by protos",
			rule:       "ALPN(`h2c`) && (!ALPN(`h2`) || HostSNI(`example.eu`))",
			protos:     []string{"http/1.1", "mqtt"},
			serverName: "example.com",
			matchErr:   true,
		},
		{
			desc:       "Matching IPv4",
			rule:       "HostSNI(`127.0.0.1`)",
			serverName: "127.0.0.1",
		},
		{
			desc:       "Matching IPv6",
			rule:       "HostSNI(`10::10`)",
			serverName: "10::10",
		},
	}

	for _, test := range testCases {
		t.Run(test.desc, func(t *testing.T) {
			t.Parallel()

			msg := "BYTES"
			handler := tcp.HandlerFunc(func(conn tcp.WriteCloser) {
				_, err := conn.Write([]byte(msg))
				require.NoError(t, err)
			})

			router, err := NewMuxer()
			require.NoError(t, err)

			err = router.AddRoute(test.rule, "", 0, handler)
			if test.routeErr {
				require.Error(t, err)
				return
			}

			require.NoError(t, err)

			addr := "0.0.0.0:0"
			if test.remoteAddr != "" {
				addr = test.remoteAddr
			}

			conn := &fakeConn{
				call:       map[string]int{},
				remoteAddr: fakeAddr{addr: addr},
			}

			connData, err := NewConnData(test.serverName, conn, test.protos)
			require.NoError(t, err)

			matchingHandler, _ := router.Match(connData)
			if test.matchErr {
				require.Nil(t, matchingHandler)
				return
			}

			require.NotNil(t, matchingHandler)

			matchingHandler.ServeTCP(conn)

			n, ok := conn.call[msg]
			assert.Equal(t, 1, n)
			assert.True(t, ok)
		})
	}
}

func TestParseHostSNI(t *testing.T) {
	testCases := []struct {
		desc          string
		expression    string
		domain        []string
		errorExpected bool
	}{
		{
			desc:          "Unknown rule",
			expression:    "Unknown(`example.com`)",
			errorExpected: true,
		},
		{
			desc:       "HostSNI rule",
			expression: "HostSNI(`example.com`)",
			domain:     []string{"example.com"},
		},
		{
			desc:       "HostSNI rule upper",
			expression: "HOSTSNI(`example.com`)",
			domain:     []string{"example.com"},
		},
		{
			desc:       "HostSNI rule lower",
			expression: "hostsni(`example.com`)",
			domain:     []string{"example.com"},
		},
		{
			desc:       "HostSNI IPv4",
			expression: "HostSNI(`127.0.0.1`)",
			domain:     []string{"127.0.0.1"},
		},
		{
			desc:       "HostSNI IPv6",
			expression: "HostSNI(`10::10`)",
			domain:     []string{"10::10"},
		},
		{
			desc:       "No hostSNI rule",
			expression: "ClientIP(`10.1`)",
		},
		{
			desc:       "HostSNI rule and another rule",
			expression: "HostSNI(`example.com`) && ClientIP(`10.1`)",
			domain:     []string{"example.com"},
		},
		{
			desc:       "HostSNI rule to lower and another rule",
			expression: "HostSNI(`example.com`) && ClientIP(`10.1`)",
			domain:     []string{"example.com"},
		},
		{
			desc:       "HostSNI rule with no domain",
			expression: "HostSNI() && ClientIP(`10.1`)",
		},
	}

	for _, test := range testCases {
<<<<<<< HEAD
		test := test
		t.Run(test.desc, func(t *testing.T) {
=======
		t.Run(test.expression, func(t *testing.T) {
>>>>>>> 2bc3fa7b
			t.Parallel()

			domains, err := ParseHostSNI(test.expression)

			if test.errorExpected {
				require.Errorf(t, err, "unable to parse correctly the domains in the HostSNI rule from %q", test.expression)
			} else {
				require.NoError(t, err, "%s: Error while parsing domain.", test.expression)
			}

			assert.EqualValues(t, test.domain, domains, "%s: Error parsing domains from expression.", test.expression)
		})
	}
}

func Test_Priority(t *testing.T) {
	testCases := []struct {
		desc         string
		rules        map[string]int
		serverName   string
		expectedRule string
	}{
		{
			desc: "One matching rule, calculated priority",
			rules: map[string]int{
				"HostSNI(`example.com`)": 0,
				"HostSNI(`example.org`)": 0,
			},
			expectedRule: "HostSNI(`example.com`)",
			serverName:   "example.com",
		},
		{
			desc: "One matching rule, custom priority",
			rules: map[string]int{
				"HostSNI(`example.org`)": 0,
				"HostSNI(`example.com`)": 10000,
			},
			expectedRule: "HostSNI(`example.org`)",
			serverName:   "example.org",
		},
		{
			desc: "Two matching rules, calculated priority",
			rules: map[string]int{
				"HostSNI(`example.org`)": 0,
				"HostSNI(`example.com`)": 0,
			},
			expectedRule: "HostSNI(`example.org`)",
			serverName:   "example.org",
		},
		{
			desc: "Two matching rules, custom priority",
			rules: map[string]int{
				"HostSNI(`example.com`)": 10000,
				"HostSNI(`example.org`)": 0,
			},
			expectedRule: "HostSNI(`example.com`)",
			serverName:   "example.com",
		},
	}

	for _, test := range testCases {
		t.Run(test.desc, func(t *testing.T) {
			t.Parallel()

			muxer, err := NewMuxer()
			require.NoError(t, err)

<<<<<<< HEAD
			matchedRule := ""
			for rule, priority := range test.rules {
				rule := rule
				err := muxer.AddRoute(rule, "", priority, tcp.HandlerFunc(func(conn tcp.WriteCloser) {
					matchedRule = rule
				}))
				require.NoError(t, err)
=======
			err = muxer.AddRoute(test.rule, 0, tcp.HandlerFunc(func(conn tcp.WriteCloser) {}))
			require.NoError(t, err)

			handler, catchAll := muxer.Match(ConnData{
				serverName: "foobar",
			})
			require.NotNil(t, handler)
			assert.Equal(t, test.isCatchAll, catchAll)
		})
	}
}

func Test_HostSNI(t *testing.T) {
	testCases := []struct {
		desc       string
		ruleHosts  []string
		serverName string
		buildErr   bool
		matchErr   bool
	}{
		{
			desc:     "Empty",
			buildErr: true,
		},
		{
			desc:      "Non ASCII host",
			ruleHosts: []string{"héhé"},
			buildErr:  true,
		},
		{
			desc:       "Not Matching hosts",
			ruleHosts:  []string{"foobar"},
			serverName: "bar",
			matchErr:   true,
		},
		{
			desc:       "Matching globing host `*`",
			ruleHosts:  []string{"*"},
			serverName: "foobar",
		},
		{
			desc:       "Matching globing host `*` and empty serverName",
			ruleHosts:  []string{"*"},
			serverName: "",
		},
		{
			desc:       "Matching globing host `*` and another non matching host",
			ruleHosts:  []string{"foo", "*"},
			serverName: "bar",
		},
		{
			desc:       "Matching globing host `*` and another non matching host, and empty servername",
			ruleHosts:  []string{"foo", "*"},
			serverName: "",
			matchErr:   true,
		},
		{
			desc:      "Not Matching globing host with subdomain",
			ruleHosts: []string{"*.bar"},
			buildErr:  true,
		},
		{
			desc:       "Not Matching host with trailing dot with ",
			ruleHosts:  []string{"foobar."},
			serverName: "foobar.",
		},
		{
			desc:       "Matching host with trailing dot",
			ruleHosts:  []string{"foobar."},
			serverName: "foobar",
		},
		{
			desc:       "Matching hosts",
			ruleHosts:  []string{"foobar", "foo-bar.baz"},
			serverName: "foobar",
		},
		{
			desc:       "Matching hosts with subdomains",
			ruleHosts:  []string{"foo.bar"},
			serverName: "foo.bar",
		},
		{
			desc:       "Matching IPv4",
			ruleHosts:  []string{"127.0.0.1"},
			serverName: "127.0.0.1",
		},
		{
			desc:       "Matching IPv6",
			ruleHosts:  []string{"10::10"},
			serverName: "10::10",
		},
	}

	for _, test := range testCases {
		t.Run(test.desc, func(t *testing.T) {
			t.Parallel()

			matcherTree := &matchersTree{}
			err := hostSNI(matcherTree, test.ruleHosts...)
			if test.buildErr {
				require.Error(t, err)
				return
>>>>>>> 2bc3fa7b
			}

			handler, _ := muxer.Match(ConnData{
				serverName: test.serverName,
			})
			require.NotNil(t, handler)

			handler.ServeTCP(nil)
			assert.Equal(t, test.expectedRule, matchedRule)
		})
	}
}

func TestGetRulePriority(t *testing.T) {
	testCases := []struct {
		desc     string
		rule     string
		expected int
	}{
		{
			desc:     "simple rule",
			rule:     "HostSNI(`example.org`)",
			expected: 22,
		},
		{
			desc:     "HostSNI(`*`) rule",
			rule:     "HostSNI(`*`)",
			expected: -1,
		},
		{
			desc:     "strange HostSNI(`*`) rule",
			rule:     "   HostSNI ( `*` )       ",
			expected: -1,
		},
	}

	for _, test := range testCases {
<<<<<<< HEAD
		test := test
=======
>>>>>>> 2bc3fa7b
		t.Run(test.desc, func(t *testing.T) {
			t.Parallel()

			assert.Equal(t, test.expected, GetRulePriority(test.rule))
		})
	}
}

<<<<<<< HEAD
type fakeConn struct {
	call       map[string]int
	remoteAddr net.Addr
}

func (f *fakeConn) Read(b []byte) (n int, err error) {
	panic("implement me")
}

func (f *fakeConn) Write(b []byte) (n int, err error) {
	f.call[string(b)]++
	return len(b), nil
}
=======
func Test_ClientIP(t *testing.T) {
	testCases := []struct {
		desc      string
		ruleCIDRs []string
		remoteIP  string
		buildErr  bool
		matchErr  bool
	}{
		{
			desc:     "Empty",
			buildErr: true,
		},
		{
			desc:      "Malformed CIDR",
			ruleCIDRs: []string{"héhé"},
			buildErr:  true,
		},
		{
			desc:      "Not matching empty remote IP",
			ruleCIDRs: []string{"20.20.20.20"},
			matchErr:  true,
		},
		{
			desc:      "Not matching IP",
			ruleCIDRs: []string{"20.20.20.20"},
			remoteIP:  "10.10.10.10",
			matchErr:  true,
		},
		{
			desc:      "Matching IP",
			ruleCIDRs: []string{"10.10.10.10"},
			remoteIP:  "10.10.10.10",
		},
		{
			desc:      "Not matching multiple IPs",
			ruleCIDRs: []string{"20.20.20.20", "30.30.30.30"},
			remoteIP:  "10.10.10.10",
			matchErr:  true,
		},
		{
			desc:      "Matching multiple IPs",
			ruleCIDRs: []string{"10.10.10.10", "20.20.20.20", "30.30.30.30"},
			remoteIP:  "20.20.20.20",
		},
		{
			desc:      "Not matching CIDR",
			ruleCIDRs: []string{"20.0.0.0/24"},
			remoteIP:  "10.10.10.10",
			matchErr:  true,
		},
		{
			desc:      "Matching CIDR",
			ruleCIDRs: []string{"20.0.0.0/8"},
			remoteIP:  "20.10.10.10",
		},
		{
			desc:      "Not matching multiple CIDRs",
			ruleCIDRs: []string{"10.0.0.0/24", "20.0.0.0/24"},
			remoteIP:  "10.10.10.10",
			matchErr:  true,
		},
		{
			desc:      "Matching multiple CIDRs",
			ruleCIDRs: []string{"10.0.0.0/8", "20.0.0.0/8"},
			remoteIP:  "20.10.10.10",
		},
	}

	for _, test := range testCases {
		t.Run(test.desc, func(t *testing.T) {
			t.Parallel()

			matchersTree := &matchersTree{}
			err := clientIP(matchersTree, test.ruleCIDRs...)
			if test.buildErr {
				require.Error(t, err)
				return
			}
			require.NoError(t, err)

			meta := ConnData{
				remoteIP: test.remoteIP,
			}

			assert.Equal(t, test.matchErr, !matchersTree.match(meta))
		})
	}
}

func Test_ALPN(t *testing.T) {
	testCases := []struct {
		desc           string
		ruleALPNProtos []string
		connProto      string
		buildErr       bool
		matchErr       bool
	}{
		{
			desc:     "Empty",
			buildErr: true,
		},
		{
			desc:           "ACME TLS proto",
			ruleALPNProtos: []string{tlsalpn01.ACMETLS1Protocol},
			buildErr:       true,
		},
		{
			desc:           "Not matching empty proto",
			ruleALPNProtos: []string{"h2"},
			matchErr:       true,
		},
		{
			desc:           "Not matching ALPN",
			ruleALPNProtos: []string{"h2"},
			connProto:      "mqtt",
			matchErr:       true,
		},
		{
			desc:           "Matching ALPN",
			ruleALPNProtos: []string{"h2"},
			connProto:      "h2",
		},
		{
			desc:           "Not matching multiple ALPNs",
			ruleALPNProtos: []string{"h2", "mqtt"},
			connProto:      "h2c",
			matchErr:       true,
		},
		{
			desc:           "Matching multiple ALPNs",
			ruleALPNProtos: []string{"h2", "h2c", "mqtt"},
			connProto:      "h2c",
		},
	}

	for _, test := range testCases {
		t.Run(test.desc, func(t *testing.T) {
			t.Parallel()
>>>>>>> 2bc3fa7b

func (f *fakeConn) Close() error {
	panic("implement me")
}

func (f *fakeConn) LocalAddr() net.Addr {
	panic("implement me")
}

func (f *fakeConn) RemoteAddr() net.Addr {
	return f.remoteAddr
}

func (f *fakeConn) SetDeadline(t time.Time) error {
	panic("implement me")
}

<<<<<<< HEAD
func (f *fakeConn) SetReadDeadline(t time.Time) error {
	panic("implement me")
}

func (f *fakeConn) SetWriteDeadline(t time.Time) error {
	panic("implement me")
}
=======
	for _, test := range testCases {
		t.Run(test.desc, func(t *testing.T) {
			t.Parallel()
>>>>>>> 2bc3fa7b

func (f *fakeConn) CloseWrite() error {
	panic("implement me")
}

<<<<<<< HEAD
type fakeAddr struct {
	addr string
}
=======
			matchedRule := ""
			for rule, priority := range test.rules {
				err := muxer.AddRoute(rule, priority, tcp.HandlerFunc(func(conn tcp.WriteCloser) {
					matchedRule = rule
				}))
				require.NoError(t, err)
			}
>>>>>>> 2bc3fa7b

func (f fakeAddr) String() string {
	return f.addr
}

func (f fakeAddr) Network() string {
	panic("Implement me")
}<|MERGE_RESOLUTION|>--- conflicted
+++ resolved
@@ -371,12 +371,7 @@
 	}
 
 	for _, test := range testCases {
-<<<<<<< HEAD
-		test := test
 		t.Run(test.desc, func(t *testing.T) {
-=======
-		t.Run(test.expression, func(t *testing.T) {
->>>>>>> 2bc3fa7b
 			t.Parallel()
 
 			domains, err := ParseHostSNI(test.expression)
@@ -444,118 +439,12 @@
 			muxer, err := NewMuxer()
 			require.NoError(t, err)
 
-<<<<<<< HEAD
 			matchedRule := ""
 			for rule, priority := range test.rules {
-				rule := rule
 				err := muxer.AddRoute(rule, "", priority, tcp.HandlerFunc(func(conn tcp.WriteCloser) {
 					matchedRule = rule
 				}))
 				require.NoError(t, err)
-=======
-			err = muxer.AddRoute(test.rule, 0, tcp.HandlerFunc(func(conn tcp.WriteCloser) {}))
-			require.NoError(t, err)
-
-			handler, catchAll := muxer.Match(ConnData{
-				serverName: "foobar",
-			})
-			require.NotNil(t, handler)
-			assert.Equal(t, test.isCatchAll, catchAll)
-		})
-	}
-}
-
-func Test_HostSNI(t *testing.T) {
-	testCases := []struct {
-		desc       string
-		ruleHosts  []string
-		serverName string
-		buildErr   bool
-		matchErr   bool
-	}{
-		{
-			desc:     "Empty",
-			buildErr: true,
-		},
-		{
-			desc:      "Non ASCII host",
-			ruleHosts: []string{"héhé"},
-			buildErr:  true,
-		},
-		{
-			desc:       "Not Matching hosts",
-			ruleHosts:  []string{"foobar"},
-			serverName: "bar",
-			matchErr:   true,
-		},
-		{
-			desc:       "Matching globing host `*`",
-			ruleHosts:  []string{"*"},
-			serverName: "foobar",
-		},
-		{
-			desc:       "Matching globing host `*` and empty serverName",
-			ruleHosts:  []string{"*"},
-			serverName: "",
-		},
-		{
-			desc:       "Matching globing host `*` and another non matching host",
-			ruleHosts:  []string{"foo", "*"},
-			serverName: "bar",
-		},
-		{
-			desc:       "Matching globing host `*` and another non matching host, and empty servername",
-			ruleHosts:  []string{"foo", "*"},
-			serverName: "",
-			matchErr:   true,
-		},
-		{
-			desc:      "Not Matching globing host with subdomain",
-			ruleHosts: []string{"*.bar"},
-			buildErr:  true,
-		},
-		{
-			desc:       "Not Matching host with trailing dot with ",
-			ruleHosts:  []string{"foobar."},
-			serverName: "foobar.",
-		},
-		{
-			desc:       "Matching host with trailing dot",
-			ruleHosts:  []string{"foobar."},
-			serverName: "foobar",
-		},
-		{
-			desc:       "Matching hosts",
-			ruleHosts:  []string{"foobar", "foo-bar.baz"},
-			serverName: "foobar",
-		},
-		{
-			desc:       "Matching hosts with subdomains",
-			ruleHosts:  []string{"foo.bar"},
-			serverName: "foo.bar",
-		},
-		{
-			desc:       "Matching IPv4",
-			ruleHosts:  []string{"127.0.0.1"},
-			serverName: "127.0.0.1",
-		},
-		{
-			desc:       "Matching IPv6",
-			ruleHosts:  []string{"10::10"},
-			serverName: "10::10",
-		},
-	}
-
-	for _, test := range testCases {
-		t.Run(test.desc, func(t *testing.T) {
-			t.Parallel()
-
-			matcherTree := &matchersTree{}
-			err := hostSNI(matcherTree, test.ruleHosts...)
-			if test.buildErr {
-				require.Error(t, err)
-				return
->>>>>>> 2bc3fa7b
 			}
 
 			handler, _ := muxer.Match(ConnData{
@@ -593,10 +482,6 @@
 	}
 
 	for _, test := range testCases {
-<<<<<<< HEAD
-		test := test
-=======
->>>>>>> 2bc3fa7b
 		t.Run(test.desc, func(t *testing.T) {
 			t.Parallel()
 
@@ -605,7 +490,6 @@
 	}
 }
 
-<<<<<<< HEAD
 type fakeConn struct {
 	call       map[string]int
 	remoteAddr net.Addr
@@ -619,146 +503,6 @@
 	f.call[string(b)]++
 	return len(b), nil
 }
-=======
-func Test_ClientIP(t *testing.T) {
-	testCases := []struct {
-		desc      string
-		ruleCIDRs []string
-		remoteIP  string
-		buildErr  bool
-		matchErr  bool
-	}{
-		{
-			desc:     "Empty",
-			buildErr: true,
-		},
-		{
-			desc:      "Malformed CIDR",
-			ruleCIDRs: []string{"héhé"},
-			buildErr:  true,
-		},
-		{
-			desc:      "Not matching empty remote IP",
-			ruleCIDRs: []string{"20.20.20.20"},
-			matchErr:  true,
-		},
-		{
-			desc:      "Not matching IP",
-			ruleCIDRs: []string{"20.20.20.20"},
-			remoteIP:  "10.10.10.10",
-			matchErr:  true,
-		},
-		{
-			desc:      "Matching IP",
-			ruleCIDRs: []string{"10.10.10.10"},
-			remoteIP:  "10.10.10.10",
-		},
-		{
-			desc:      "Not matching multiple IPs",
-			ruleCIDRs: []string{"20.20.20.20", "30.30.30.30"},
-			remoteIP:  "10.10.10.10",
-			matchErr:  true,
-		},
-		{
-			desc:      "Matching multiple IPs",
-			ruleCIDRs: []string{"10.10.10.10", "20.20.20.20", "30.30.30.30"},
-			remoteIP:  "20.20.20.20",
-		},
-		{
-			desc:      "Not matching CIDR",
-			ruleCIDRs: []string{"20.0.0.0/24"},
-			remoteIP:  "10.10.10.10",
-			matchErr:  true,
-		},
-		{
-			desc:      "Matching CIDR",
-			ruleCIDRs: []string{"20.0.0.0/8"},
-			remoteIP:  "20.10.10.10",
-		},
-		{
-			desc:      "Not matching multiple CIDRs",
-			ruleCIDRs: []string{"10.0.0.0/24", "20.0.0.0/24"},
-			remoteIP:  "10.10.10.10",
-			matchErr:  true,
-		},
-		{
-			desc:      "Matching multiple CIDRs",
-			ruleCIDRs: []string{"10.0.0.0/8", "20.0.0.0/8"},
-			remoteIP:  "20.10.10.10",
-		},
-	}
-
-	for _, test := range testCases {
-		t.Run(test.desc, func(t *testing.T) {
-			t.Parallel()
-
-			matchersTree := &matchersTree{}
-			err := clientIP(matchersTree, test.ruleCIDRs...)
-			if test.buildErr {
-				require.Error(t, err)
-				return
-			}
-			require.NoError(t, err)
-
-			meta := ConnData{
-				remoteIP: test.remoteIP,
-			}
-
-			assert.Equal(t, test.matchErr, !matchersTree.match(meta))
-		})
-	}
-}
-
-func Test_ALPN(t *testing.T) {
-	testCases := []struct {
-		desc           string
-		ruleALPNProtos []string
-		connProto      string
-		buildErr       bool
-		matchErr       bool
-	}{
-		{
-			desc:     "Empty",
-			buildErr: true,
-		},
-		{
-			desc:           "ACME TLS proto",
-			ruleALPNProtos: []string{tlsalpn01.ACMETLS1Protocol},
-			buildErr:       true,
-		},
-		{
-			desc:           "Not matching empty proto",
-			ruleALPNProtos: []string{"h2"},
-			matchErr:       true,
-		},
-		{
-			desc:           "Not matching ALPN",
-			ruleALPNProtos: []string{"h2"},
-			connProto:      "mqtt",
-			matchErr:       true,
-		},
-		{
-			desc:           "Matching ALPN",
-			ruleALPNProtos: []string{"h2"},
-			connProto:      "h2",
-		},
-		{
-			desc:           "Not matching multiple ALPNs",
-			ruleALPNProtos: []string{"h2", "mqtt"},
-			connProto:      "h2c",
-			matchErr:       true,
-		},
-		{
-			desc:           "Matching multiple ALPNs",
-			ruleALPNProtos: []string{"h2", "h2c", "mqtt"},
-			connProto:      "h2c",
-		},
-	}
-
-	for _, test := range testCases {
-		t.Run(test.desc, func(t *testing.T) {
-			t.Parallel()
->>>>>>> 2bc3fa7b
 
 func (f *fakeConn) Close() error {
 	panic("implement me")
@@ -776,7 +520,6 @@
 	panic("implement me")
 }
 
-<<<<<<< HEAD
 func (f *fakeConn) SetReadDeadline(t time.Time) error {
 	panic("implement me")
 }
@@ -784,29 +527,14 @@
 func (f *fakeConn) SetWriteDeadline(t time.Time) error {
 	panic("implement me")
 }
-=======
-	for _, test := range testCases {
-		t.Run(test.desc, func(t *testing.T) {
-			t.Parallel()
->>>>>>> 2bc3fa7b
 
 func (f *fakeConn) CloseWrite() error {
 	panic("implement me")
 }
 
-<<<<<<< HEAD
 type fakeAddr struct {
 	addr string
 }
-=======
-			matchedRule := ""
-			for rule, priority := range test.rules {
-				err := muxer.AddRoute(rule, priority, tcp.HandlerFunc(func(conn tcp.WriteCloser) {
-					matchedRule = rule
-				}))
-				require.NoError(t, err)
-			}
->>>>>>> 2bc3fa7b
 
 func (f fakeAddr) String() string {
 	return f.addr
