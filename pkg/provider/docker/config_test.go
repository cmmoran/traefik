--- conflicted
+++ resolved
@@ -420,11 +420,7 @@
 				require.NoError(t, err)
 			}
 
-<<<<<<< HEAD
-			configuration := builder.build(context.Background(), test.containers)
-=======
-			configuration := p.buildConfiguration(t.Context(), test.containers)
->>>>>>> f174014d
+			configuration := builder.build(t.Context(), test.containers)
 
 			assert.Equal(t, test.expected, configuration)
 		})
@@ -3932,11 +3928,7 @@
 				require.NoError(t, err)
 			}
 
-<<<<<<< HEAD
-			configuration := builder.build(context.Background(), test.containers)
-=======
-			configuration := p.buildConfiguration(t.Context(), test.containers)
->>>>>>> f174014d
+			configuration := builder.build(t.Context(), test.containers)
 
 			assert.Equal(t, test.expected, configuration)
 		})
@@ -4108,11 +4100,7 @@
 				UseBindPortIP: true,
 			}, nil, false)
 
-<<<<<<< HEAD
-			actualIP, actualPort, actualError := builder.getIPPort(context.Background(), dData, test.serverPort)
-=======
-			actualIP, actualPort, actualError := provider.getIPPort(t.Context(), dData, test.serverPort)
->>>>>>> f174014d
+			actualIP, actualPort, actualError := builder.getIPPort(t.Context(), dData, test.serverPort)
 			if test.expected.error {
 				require.Error(t, actualError)
 			} else {
@@ -4228,13 +4216,9 @@
 				dData.ExtraConf.Network = test.network
 			}
 
-<<<<<<< HEAD
 			builder := NewDynConfBuilder(conf, nil, false)
 
-			actual := builder.getIPAddress(context.Background(), dData)
-=======
-			actual := provider.getIPAddress(t.Context(), dData)
->>>>>>> f174014d
+			actual := builder.getIPAddress(t.Context(), dData)
 			assert.Equal(t, test.expected, actual)
 		})
 	}
@@ -4290,52 +4274,14 @@
 		t.Run(strconv.Itoa(serviceID), func(t *testing.T) {
 			t.Parallel()
 
-<<<<<<< HEAD
 			var p SwarmProvider
 			require.NoError(t, p.Init())
-=======
-			provider := &Provider{
-				SwarmMode: true,
-			}
-
-			dData, err := provider.parseService(t.Context(), test.service, test.networks)
-			require.NoError(t, err)
-
-			actual := provider.getIPAddress(t.Context(), dData)
-			assert.Equal(t, test.expected, actual)
-		})
-	}
-}
-
-func TestSwarmGetPort(t *testing.T) {
-	testCases := []struct {
-		service    swarm.Service
-		serverPort string
-		networks   map[string]*network.Summary
-		expected   string
-	}{
-		{
-			service: swarmService(
-				withEndpointSpec(modeDNSRR),
-			),
-			networks:   map[string]*network.Summary{},
-			serverPort: "8080",
-			expected:   "8080",
-		},
-	}
-
-	for serviceID, test := range testCases {
-		t.Run(strconv.Itoa(serviceID), func(t *testing.T) {
-			t.Parallel()
-
-			p := Provider{}
->>>>>>> f174014d
 
 			dData, err := p.parseService(t.Context(), test.service, test.networks)
 			require.NoError(t, err)
 
 			builder := NewDynConfBuilder(p.Shared, nil, false)
-			actual := builder.getIPAddress(context.Background(), dData)
+			actual := builder.getIPAddress(t.Context(), dData)
 			assert.Equal(t, test.expected, actual)
 		})
 	}
