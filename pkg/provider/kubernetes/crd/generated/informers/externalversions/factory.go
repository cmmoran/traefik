/*
The MIT License (MIT)

Copyright (c) 2016-2020 Containous SAS; 2020-2023 Traefik Labs

Permission is hereby granted, free of charge, to any person obtaining a copy
of this software and associated documentation files (the "Software"), to deal
in the Software without restriction, including without limitation the rights
to use, copy, modify, merge, publish, distribute, sublicense, and/or sell
copies of the Software, and to permit persons to whom the Software is
furnished to do so, subject to the following conditions:

The above copyright notice and this permission notice shall be included in
all copies or substantial portions of the Software.

THE SOFTWARE IS PROVIDED "AS IS", WITHOUT WARRANTY OF ANY KIND, EXPRESS OR
IMPLIED, INCLUDING BUT NOT LIMITED TO THE WARRANTIES OF MERCHANTABILITY,
FITNESS FOR A PARTICULAR PURPOSE AND NONINFRINGEMENT. IN NO EVENT SHALL THE
AUTHORS OR COPYRIGHT HOLDERS BE LIABLE FOR ANY CLAIM, DAMAGES OR OTHER
LIABILITY, WHETHER IN AN ACTION OF CONTRACT, TORT OR OTHERWISE, ARISING FROM,
OUT OF OR IN CONNECTION WITH THE SOFTWARE OR THE USE OR OTHER DEALINGS IN
THE SOFTWARE.
*/

// Code generated by informer-gen. DO NOT EDIT.

package externalversions

import (
	reflect "reflect"
	sync "sync"
	time "time"

	versioned "github.com/traefik/traefik/v3/pkg/provider/kubernetes/crd/generated/clientset/versioned"
	internalinterfaces "github.com/traefik/traefik/v3/pkg/provider/kubernetes/crd/generated/informers/externalversions/internalinterfaces"
	traefikio "github.com/traefik/traefik/v3/pkg/provider/kubernetes/crd/generated/informers/externalversions/traefikio"
	v1 "k8s.io/apimachinery/pkg/apis/meta/v1"
	runtime "k8s.io/apimachinery/pkg/runtime"
	schema "k8s.io/apimachinery/pkg/runtime/schema"
	cache "k8s.io/client-go/tools/cache"
)

// SharedInformerOption defines the functional option type for SharedInformerFactory.
type SharedInformerOption func(*sharedInformerFactory) *sharedInformerFactory

type sharedInformerFactory struct {
	client           versioned.Interface
	namespace        string
	tweakListOptions internalinterfaces.TweakListOptionsFunc
	lock             sync.Mutex
	defaultResync    time.Duration
	customResync     map[reflect.Type]time.Duration

	informers map[reflect.Type]cache.SharedIndexInformer
	// startedInformers is used for tracking which informers have been started.
	// This allows Start() to be called multiple times safely.
	startedInformers map[reflect.Type]bool
	// wg tracks how many goroutines were started.
	wg sync.WaitGroup
	// shuttingDown is true when Shutdown has been called. It may still be running
	// because it needs to wait for goroutines.
	shuttingDown bool
}

// WithCustomResyncConfig sets a custom resync period for the specified informer types.
func WithCustomResyncConfig(resyncConfig map[v1.Object]time.Duration) SharedInformerOption {
	return func(factory *sharedInformerFactory) *sharedInformerFactory {
		for k, v := range resyncConfig {
			factory.customResync[reflect.TypeOf(k)] = v
		}
		return factory
	}
}

// WithTweakListOptions sets a custom filter on all listers of the configured SharedInformerFactory.
func WithTweakListOptions(tweakListOptions internalinterfaces.TweakListOptionsFunc) SharedInformerOption {
	return func(factory *sharedInformerFactory) *sharedInformerFactory {
		factory.tweakListOptions = tweakListOptions
		return factory
	}
}

// WithNamespace limits the SharedInformerFactory to the specified namespace.
func WithNamespace(namespace string) SharedInformerOption {
	return func(factory *sharedInformerFactory) *sharedInformerFactory {
		factory.namespace = namespace
		return factory
	}
}

// NewSharedInformerFactory constructs a new instance of sharedInformerFactory for all namespaces.
func NewSharedInformerFactory(client versioned.Interface, defaultResync time.Duration) SharedInformerFactory {
	return NewSharedInformerFactoryWithOptions(client, defaultResync)
}

// NewFilteredSharedInformerFactory constructs a new instance of sharedInformerFactory.
// Listers obtained via this SharedInformerFactory will be subject to the same filters
// as specified here.
// Deprecated: Please use NewSharedInformerFactoryWithOptions instead
func NewFilteredSharedInformerFactory(client versioned.Interface, defaultResync time.Duration, namespace string, tweakListOptions internalinterfaces.TweakListOptionsFunc) SharedInformerFactory {
	return NewSharedInformerFactoryWithOptions(client, defaultResync, WithNamespace(namespace), WithTweakListOptions(tweakListOptions))
}

// NewSharedInformerFactoryWithOptions constructs a new instance of a SharedInformerFactory with additional options.
func NewSharedInformerFactoryWithOptions(client versioned.Interface, defaultResync time.Duration, options ...SharedInformerOption) SharedInformerFactory {
	factory := &sharedInformerFactory{
		client:           client,
		namespace:        v1.NamespaceAll,
		defaultResync:    defaultResync,
		informers:        make(map[reflect.Type]cache.SharedIndexInformer),
		startedInformers: make(map[reflect.Type]bool),
		customResync:     make(map[reflect.Type]time.Duration),
	}

	// Apply all options
	for _, opt := range options {
		factory = opt(factory)
	}

	return factory
}

func (f *sharedInformerFactory) Start(stopCh <-chan struct{}) {
	f.lock.Lock()
	defer f.lock.Unlock()

	if f.shuttingDown {
		return
	}

	for informerType, informer := range f.informers {
		if !f.startedInformers[informerType] {
			f.wg.Add(1)
			// We need a new variable in each loop iteration,
			// otherwise the goroutine would use the loop variable
			// and that keeps changing.
			informer := informer
			go func() {
				defer f.wg.Done()
				informer.Run(stopCh)
			}()
			f.startedInformers[informerType] = true
		}
	}
}

func (f *sharedInformerFactory) Shutdown() {
	f.lock.Lock()
	f.shuttingDown = true
	f.lock.Unlock()

	// Will return immediately if there is nothing to wait for.
	f.wg.Wait()
}

func (f *sharedInformerFactory) WaitForCacheSync(stopCh <-chan struct{}) map[reflect.Type]bool {
	informers := func() map[reflect.Type]cache.SharedIndexInformer {
		f.lock.Lock()
		defer f.lock.Unlock()

		informers := map[reflect.Type]cache.SharedIndexInformer{}
		for informerType, informer := range f.informers {
			if f.startedInformers[informerType] {
				informers[informerType] = informer
			}
		}
		return informers
	}()

	res := map[reflect.Type]bool{}
	for informType, informer := range informers {
		res[informType] = cache.WaitForCacheSync(stopCh, informer.HasSynced)
	}
	return res
}

// InformerFor returns the SharedIndexInformer for obj using an internal
// client.
func (f *sharedInformerFactory) InformerFor(obj runtime.Object, newFunc internalinterfaces.NewInformerFunc) cache.SharedIndexInformer {
	f.lock.Lock()
	defer f.lock.Unlock()

	informerType := reflect.TypeOf(obj)
	informer, exists := f.informers[informerType]
	if exists {
		return informer
	}

	resyncPeriod, exists := f.customResync[informerType]
	if !exists {
		resyncPeriod = f.defaultResync
	}

	informer = newFunc(f.client, resyncPeriod)
	f.informers[informerType] = informer

	return informer
}

// SharedInformerFactory provides shared informers for resources in all known
// API group versions.
//
// It is typically used like this:
//
//	ctx, cancel := context.Background()
//	defer cancel()
//	factory := NewSharedInformerFactory(client, resyncPeriod)
//	defer factory.WaitForStop()    // Returns immediately if nothing was started.
//	genericInformer := factory.ForResource(resource)
//	typedInformer := factory.SomeAPIGroup().V1().SomeType()
//	factory.Start(ctx.Done())          // Start processing these informers.
//	synced := factory.WaitForCacheSync(ctx.Done())
//	for v, ok := range synced {
//	    if !ok {
//	        fmt.Fprintf(os.Stderr, "caches failed to sync: %v", v)
//	        return
//	    }
//	}
//
//	// Creating informers can also be created after Start, but then
//	// Start must be called again:
//	anotherGenericInformer := factory.ForResource(resource)
//	factory.Start(ctx.Done())
type SharedInformerFactory interface {
	internalinterfaces.SharedInformerFactory

	// Start initializes all requested informers. They are handled in goroutines
	// which run until the stop channel gets closed.
	Start(stopCh <-chan struct{})

	// Shutdown marks a factory as shutting down. At that point no new
	// informers can be started anymore and Start will return without
	// doing anything.
	//
	// In addition, Shutdown blocks until all goroutines have terminated. For that
	// to happen, the close channel(s) that they were started with must be closed,
	// either before Shutdown gets called or while it is waiting.
	//
	// Shutdown may be called multiple times, even concurrently. All such calls will
	// block until all goroutines have terminated.
	Shutdown()

	// WaitForCacheSync blocks until all started informers' caches were synced
	// or the stop channel gets closed.
	WaitForCacheSync(stopCh <-chan struct{}) map[reflect.Type]bool

<<<<<<< HEAD
=======
	// ForResource gives generic access to a shared informer of the matching type.
	ForResource(resource schema.GroupVersionResource) (GenericInformer, error)

	// InformerFor returns the SharedIndexInformer for obj using an internal
	// client.
	InformerFor(obj runtime.Object, newFunc internalinterfaces.NewInformerFunc) cache.SharedIndexInformer

	TraefikContainous() traefikcontainous.Interface
>>>>>>> dae0491b
	Traefik() traefikio.Interface
}

func (f *sharedInformerFactory) Traefik() traefikio.Interface {
	return traefikio.New(f, f.namespace, f.tweakListOptions)
}<|MERGE_RESOLUTION|>--- conflicted
+++ resolved
@@ -244,8 +244,6 @@
 	// or the stop channel gets closed.
 	WaitForCacheSync(stopCh <-chan struct{}) map[reflect.Type]bool
 
-<<<<<<< HEAD
-=======
 	// ForResource gives generic access to a shared informer of the matching type.
 	ForResource(resource schema.GroupVersionResource) (GenericInformer, error)
 
@@ -253,8 +251,6 @@
 	// client.
 	InformerFor(obj runtime.Object, newFunc internalinterfaces.NewInformerFunc) cache.SharedIndexInformer
 
-	TraefikContainous() traefikcontainous.Interface
->>>>>>> dae0491b
 	Traefik() traefikio.Interface
 }
 
