--- conflicted
+++ resolved
@@ -12,7 +12,6 @@
 	"github.com/stretchr/testify/assert"
 	"github.com/stretchr/testify/require"
 	ptypes "github.com/traefik/paerser/types"
-<<<<<<< HEAD
 	"github.com/traefik/traefik/v3/pkg/config/dynamic"
 	"github.com/traefik/traefik/v3/pkg/provider"
 	traefikcrdfake "github.com/traefik/traefik/v3/pkg/provider/kubernetes/crd/generated/clientset/versioned/fake"
@@ -20,15 +19,6 @@
 	"github.com/traefik/traefik/v3/pkg/provider/kubernetes/k8s"
 	"github.com/traefik/traefik/v3/pkg/tls"
 	"github.com/traefik/traefik/v3/pkg/types"
-=======
-	"github.com/traefik/traefik/v2/pkg/config/dynamic"
-	"github.com/traefik/traefik/v2/pkg/provider"
-	traefikcrdfake "github.com/traefik/traefik/v2/pkg/provider/kubernetes/crd/generated/clientset/versioned/fake"
-	traefikv1alpha1 "github.com/traefik/traefik/v2/pkg/provider/kubernetes/crd/traefikio/v1alpha1"
-	"github.com/traefik/traefik/v2/pkg/provider/kubernetes/k8s"
-	"github.com/traefik/traefik/v2/pkg/tls"
-	"github.com/traefik/traefik/v2/pkg/types"
->>>>>>> c4bea197
 	corev1 "k8s.io/api/core/v1"
 	"k8s.io/apimachinery/pkg/runtime"
 	"k8s.io/apimachinery/pkg/util/intstr"
@@ -6411,7 +6401,6 @@
 					case *corev1.Service, *corev1.Endpoints, *corev1.Secret:
 						k8sObjects = append(k8sObjects, o)
 					case *traefikv1alpha1.IngressRoute:
-<<<<<<< HEAD
 						crdObjects = append(crdObjects, o)
 					case *traefikv1alpha1.IngressRouteTCP:
 						crdObjects = append(crdObjects, o)
@@ -6430,24 +6419,6 @@
 					case *traefikv1alpha1.ServersTransport:
 						crdObjects = append(crdObjects, o)
 					case *traefikv1alpha1.ServersTransportTCP:
-=======
-						crdObjects = append(crdObjects, o)
-					case *traefikv1alpha1.IngressRouteTCP:
-						crdObjects = append(crdObjects, o)
-					case *traefikv1alpha1.IngressRouteUDP:
-						crdObjects = append(crdObjects, o)
-					case *traefikv1alpha1.Middleware:
-						crdObjects = append(crdObjects, o)
-					case *traefikv1alpha1.MiddlewareTCP:
-						crdObjects = append(crdObjects, o)
-					case *traefikv1alpha1.TraefikService:
-						crdObjects = append(crdObjects, o)
-					case *traefikv1alpha1.TLSOption:
-						crdObjects = append(crdObjects, o)
-					case *traefikv1alpha1.TLSStore:
-						crdObjects = append(crdObjects, o)
-					case *traefikv1alpha1.ServersTransport:
->>>>>>> c4bea197
 						crdObjects = append(crdObjects, o)
 					default:
 					}
@@ -7008,11 +6979,7 @@
 	}
 
 	kubeClient := kubefake.NewSimpleClientset(k8sObjects...)
-<<<<<<< HEAD
-	crdClient := traefikcrdfake.NewSimpleClientset(crdObjects...)
-=======
 	crdClient := traefikcrdfake.NewSimpleClientset()
->>>>>>> c4bea197
 
 	client := newClientImpl(kubeClient, crdClient)
 
@@ -7021,11 +6988,7 @@
 	eventCh, err := client.WatchAll([]string{"default"}, stopCh)
 	require.NoError(t, err)
 
-<<<<<<< HEAD
-	if len(k8sObjects) != 0 || len(crdObjects) != 0 {
-=======
-	if k8sObjects != nil {
->>>>>>> c4bea197
+	if len(k8sObjects) != 0 {
 		// just wait for the first event
 		<-eventCh
 	}
