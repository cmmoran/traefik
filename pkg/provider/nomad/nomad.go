package nomad

import (
	"context"
	"errors"
	"fmt"
	"strings"
	"text/template"
	"time"

	"github.com/cenkalti/backoff/v4"
	"github.com/hashicorp/nomad/api"
	ptypes "github.com/traefik/paerser/types"
	"github.com/traefik/traefik/v2/pkg/config/dynamic"
	"github.com/traefik/traefik/v2/pkg/job"
	"github.com/traefik/traefik/v2/pkg/log"
	"github.com/traefik/traefik/v2/pkg/provider"
	"github.com/traefik/traefik/v2/pkg/provider/constraints"
	"github.com/traefik/traefik/v2/pkg/safe"
	"github.com/traefik/traefik/v2/pkg/types"
)

const (
	// providerName is the name of this provider.
	providerName = "nomad"

	// defaultTemplateRule is the default template for the default rule.
	defaultTemplateRule = "Host(`{{ normalize .Name }}`)"

	// defaultPrefix is the default prefix used in tag values indicating the service
	// should be consumed and exposed via traefik.
	defaultPrefix = "traefik"
)

var _ provider.Provider = (*Provider)(nil)

type item struct {
	ID         string   // service ID
	Name       string   // service name
	Namespace  string   // service namespace
	Node       string   // node ID
	Datacenter string   // region
	Address    string   // service address
	Port       int      // service port
	Tags       []string // service tags

	ExtraConf configuration // global options
}

// ProviderBuilder is responsible for constructing namespaced instances of the Nomad provider.
type ProviderBuilder struct {
	Configuration `yaml:",inline" export:"true"`

	// Deprecated: Use Namespaces option instead
	Namespace  string   `description:"Sets the Nomad namespace used to discover services." json:"namespace,omitempty" toml:"namespace,omitempty" yaml:"namespace,omitempty"`
	Namespaces []string `description:"Sets the Nomad namespaces used to discover services." json:"namespaces,omitempty" toml:"namespaces,omitempty" yaml:"namespaces,omitempty"`
}

// BuildProviders builds Nomad provider instances for the given namespaces configuration.
func (p *ProviderBuilder) BuildProviders() []*Provider {
	if p.Namespace != "" {
		log.WithoutContext().Warnf("Namespace option is deprecated, please use the Namespaces option instead.")
	}

	if len(p.Namespaces) == 0 {
		return []*Provider{{
			Configuration: p.Configuration,
			name:          providerName,
			// p.Namespace could be empty
			namespace: p.Namespace,
		}}
	}

	var providers []*Provider
	for _, namespace := range p.Namespaces {
		providers = append(providers, &Provider{
			Configuration: p.Configuration,
			name:          providerName + "-" + namespace,
			namespace:     namespace,
		})
	}

	return providers
}

// Configuration represents the Nomad provider configuration.
type Configuration struct {
	DefaultRule      string          `description:"Default rule." json:"defaultRule,omitempty" toml:"defaultRule,omitempty" yaml:"defaultRule,omitempty"`
	Constraints      string          `description:"Constraints is an expression that Traefik matches against the Nomad service's tags to determine whether to create route(s) for that service." json:"constraints,omitempty" toml:"constraints,omitempty" yaml:"constraints,omitempty" export:"true"`
	Endpoint         *EndpointConfig `description:"Nomad endpoint settings" json:"endpoint,omitempty" toml:"endpoint,omitempty" yaml:"endpoint,omitempty" export:"true"`
	Prefix           string          `description:"Prefix for nomad service tags." json:"prefix,omitempty" toml:"prefix,omitempty" yaml:"prefix,omitempty" export:"true"`
	Stale            bool            `description:"Use stale consistency for catalog reads." json:"stale,omitempty" toml:"stale,omitempty" yaml:"stale,omitempty" export:"true"`
	ExposedByDefault bool            `description:"Expose Nomad services by default." json:"exposedByDefault,omitempty" toml:"exposedByDefault,omitempty" yaml:"exposedByDefault,omitempty" export:"true"`
	RefreshInterval  ptypes.Duration `description:"Interval for polling Nomad API." json:"refreshInterval,omitempty" toml:"refreshInterval,omitempty" yaml:"refreshInterval,omitempty" export:"true"`
}

// SetDefaults sets the default values for the Nomad Traefik Provider Configuration.
func (c *Configuration) SetDefaults() {
	defConfig := api.DefaultConfig()
	c.Endpoint = &EndpointConfig{
		Address: defConfig.Address,
		Region:  defConfig.Region,
		Token:   defConfig.SecretID,
		TLS: &types.ClientTLS{
			CA:                 defConfig.TLSConfig.CACert,
			Cert:               defConfig.TLSConfig.ClientCert,
			Key:                defConfig.TLSConfig.ClientKey,
			InsecureSkipVerify: defConfig.TLSConfig.Insecure,
		},
	}
	c.Prefix = defaultPrefix
	c.ExposedByDefault = true
	c.RefreshInterval = ptypes.Duration(15 * time.Second)
	c.DefaultRule = defaultTemplateRule
}

// Provider holds configuration along with the namespace it will discover services in.
type Provider struct {
	Configuration

	name           string
	namespace      string
	client         *api.Client        // client for Nomad API
	defaultRuleTpl *template.Template // default routing rule
}

type EndpointConfig struct {
	// Address is the Nomad endpoint address, if empty it defaults to NOMAD_ADDR or "http://127.0.0.1:4646".
	Address string `description:"The address of the Nomad server, including scheme and port." json:"address,omitempty" toml:"address,omitempty" yaml:"address,omitempty"`
	// Region is the Nomad region, if empty it defaults to NOMAD_REGION.
	Region string `description:"Nomad region to use. If not provided, the local agent region is used." json:"region,omitempty" toml:"region,omitempty" yaml:"region,omitempty"`
	// Token is the ACL token to connect with Nomad, if empty it defaults to NOMAD_TOKEN.
	Token            string           `description:"Token is used to provide a per-request ACL token." json:"token,omitempty" toml:"token,omitempty" yaml:"token,omitempty" loggable:"false"`
	TLS              *types.ClientTLS `description:"Configure TLS." json:"tls,omitempty" toml:"tls,omitempty" yaml:"tls,omitempty" export:"true"`
	EndpointWaitTime ptypes.Duration  `description:"WaitTime limits how long a Watch will block. If not provided, the agent default values will be used" json:"endpointWaitTime,omitempty" toml:"endpointWaitTime,omitempty" yaml:"endpointWaitTime,omitempty" export:"true"`
}

// SetDefaults sets the default values for the Nomad Traefik Provider.
func (p *Provider) SetDefaults() {
<<<<<<< HEAD
	p.Configuration.SetDefaults()
=======
	defConfig := api.DefaultConfig()
	p.Endpoint = &EndpointConfig{
		Address: defConfig.Address,
		Region:  defConfig.Region,
		Token:   defConfig.SecretID,
	}

	if defConfig.TLSConfig != nil && (defConfig.TLSConfig.Insecure || defConfig.TLSConfig.CACert != "" || defConfig.TLSConfig.ClientCert != "" || defConfig.TLSConfig.ClientKey != "") {
		p.Endpoint.TLS = &types.ClientTLS{
			CA:                 defConfig.TLSConfig.CACert,
			Cert:               defConfig.TLSConfig.ClientCert,
			Key:                defConfig.TLSConfig.ClientKey,
			InsecureSkipVerify: defConfig.TLSConfig.Insecure,
		}
	}

	p.Prefix = defaultPrefix
	p.ExposedByDefault = true
	p.RefreshInterval = ptypes.Duration(15 * time.Second)
	p.DefaultRule = defaultTemplateRule
>>>>>>> a020ab64
}

// Init the Nomad Traefik Provider.
func (p *Provider) Init() error {
	if p.namespace == api.AllNamespacesNamespace {
		return errors.New("wildcard namespace not supported")
	}

	defaultRuleTpl, err := provider.MakeDefaultRuleTemplate(p.DefaultRule, nil)
	if err != nil {
		return fmt.Errorf("error while parsing default rule: %w", err)
	}
	p.defaultRuleTpl = defaultRuleTpl

	// In case they didn't initialize Provider with BuildProviders
	if p.name == "" {
		p.name = providerName
	}

	return nil
}

// Provide allows the Nomad Traefik Provider to provide configurations to traefik
// using the given configuration channel.
func (p *Provider) Provide(configurationChan chan<- dynamic.Message, pool *safe.Pool) error {
	var err error
	p.client, err = createClient(p.namespace, p.Endpoint)
	if err != nil {
		return fmt.Errorf("failed to create nomad API client: %w", err)
	}

	pool.GoCtx(func(routineCtx context.Context) {
		ctxLog := log.With(routineCtx, log.Str(log.ProviderName, p.name))
		logger := log.FromContext(ctxLog)

		operation := func() error {
			ctx, cancel := context.WithCancel(ctxLog)
			defer cancel()

			// load initial configuration
			if err := p.loadConfiguration(ctx, configurationChan); err != nil {
				return fmt.Errorf("failed to load initial nomad services: %w", err)
			}

			// issue periodic refreshes in the background
			// (Nomad does not support Watch style observations)
			ticker := time.NewTicker(time.Duration(p.RefreshInterval))
			defer ticker.Stop()

			// enter loop where we wait for and respond to notifications
			for {
				select {
				case <-ctx.Done():
					return nil
				case <-ticker.C:
				}
				// load services due to refresh
				if err := p.loadConfiguration(ctx, configurationChan); err != nil {
					return fmt.Errorf("failed to refresh nomad services: %w", err)
				}
			}
		}

		failure := func(err error, d time.Duration) {
			logger.Errorf("Provider connection error %+v, retrying in %s", err, d)
		}

		if retryErr := backoff.RetryNotify(
			safe.OperationWithRecover(operation),
			backoff.WithContext(job.NewBackOff(backoff.NewExponentialBackOff()), ctxLog),
			failure,
		); retryErr != nil {
			logger.Errorf("Cannot connect to Nomad server %+v", retryErr)
		}
	})

	return nil
}

func (p *Provider) loadConfiguration(ctx context.Context, configurationC chan<- dynamic.Message) error {
	items, err := p.getNomadServiceData(ctx)
	if err != nil {
		return err
	}
	configurationC <- dynamic.Message{
		ProviderName:  p.name,
		Configuration: p.buildConfig(ctx, items),
	}

	return nil
}

func createClient(namespace string, endpoint *EndpointConfig) (*api.Client, error) {
	config := api.Config{
		Address:   endpoint.Address,
		Namespace: namespace,
		Region:    endpoint.Region,
		SecretID:  endpoint.Token,
		WaitTime:  time.Duration(endpoint.EndpointWaitTime),
	}

	if endpoint.TLS != nil {
		config.TLSConfig = &api.TLSConfig{
			CACert:     endpoint.TLS.CA,
			ClientCert: endpoint.TLS.Cert,
			ClientKey:  endpoint.TLS.Key,
			Insecure:   endpoint.TLS.InsecureSkipVerify,
		}
	}

	return api.NewClient(&config)
}

// configuration contains information from the service's tags that are globals
// (not specific to the dynamic configuration).
type configuration struct {
	Enable bool // <prefix>.enable is the corresponding label.
	Canary bool // <prefix>.nomad.canary is the corresponding label.
}

// getExtraConf returns a configuration with settings which are not part of the dynamic configuration (e.g. "<prefix>.enable").
func (p *Provider) getExtraConf(tags []string) configuration {
	labels := tagsToLabels(tags, p.Prefix)

	enabled := p.ExposedByDefault
	if v, exists := labels["traefik.enable"]; exists {
		enabled = strings.EqualFold(v, "true")
	}

	var canary bool
	if v, exists := labels["traefik.nomad.canary"]; exists {
		canary = strings.EqualFold(v, "true")
	}

	return configuration{Enable: enabled, Canary: canary}
}

func (p *Provider) getNomadServiceData(ctx context.Context) ([]item, error) {
	// first, get list of service stubs
	opts := &api.QueryOptions{AllowStale: p.Stale}
	opts = opts.WithContext(ctx)

	stubs, _, err := p.client.Services().List(opts)
	if err != nil {
		return nil, err
	}

	var items []item

	for _, stub := range stubs {
		for _, service := range stub.Services {
			logger := log.FromContext(log.With(ctx, log.Str("serviceName", service.ServiceName)))

			extraConf := p.getExtraConf(service.Tags)
			if !extraConf.Enable {
				logger.Debug("Filter Nomad service that is not enabled")
				continue
			}

			matches, err := constraints.MatchTags(service.Tags, p.Constraints)
			if err != nil {
				logger.Errorf("Error matching constraint expressions: %v", err)
				continue
			}

			if !matches {
				logger.Debugf("Filter Nomad service not matching constraints: %q", p.Constraints)
				continue
			}

			instances, err := p.fetchService(ctx, service.ServiceName)
			if err != nil {
				return nil, err
			}

			for _, i := range instances {
				items = append(items, item{
					ID:         i.ID,
					Name:       i.ServiceName,
					Namespace:  i.Namespace,
					Node:       i.NodeID,
					Datacenter: i.Datacenter,
					Address:    i.Address,
					Port:       i.Port,
					Tags:       i.Tags,
					ExtraConf:  p.getExtraConf(i.Tags),
				})
			}
		}
	}

	return items, nil
}

// fetchService queries Nomad API for services matching name,
// that also have the  <prefix>.enable=true set in its tags.
func (p *Provider) fetchService(ctx context.Context, name string) ([]*api.ServiceRegistration, error) {
	var tagFilter string
	if !p.ExposedByDefault {
		tagFilter = fmt.Sprintf(`Tags contains %q`, fmt.Sprintf("%s.enable=true", p.Prefix))
	}

	// TODO: Nomad currently (v1.3.0) does not support health checks,
	//  and as such does not yet return health status information.
	//  When it does, refactor this section to include health status.
	opts := &api.QueryOptions{AllowStale: p.Stale, Filter: tagFilter}
	opts = opts.WithContext(ctx)

	services, _, err := p.client.Services().Get(name, opts)
	if err != nil {
		return nil, fmt.Errorf("failed to fetch services: %w", err)
	}
	return services, nil
}<|MERGE_RESOLUTION|>--- conflicted
+++ resolved
@@ -101,13 +101,17 @@
 		Address: defConfig.Address,
 		Region:  defConfig.Region,
 		Token:   defConfig.SecretID,
-		TLS: &types.ClientTLS{
+	}
+
+	if defConfig.TLSConfig != nil && (defConfig.TLSConfig.Insecure || defConfig.TLSConfig.CACert != "" || defConfig.TLSConfig.ClientCert != "" || defConfig.TLSConfig.ClientKey != "") {
+		c.Endpoint.TLS = &types.ClientTLS{
 			CA:                 defConfig.TLSConfig.CACert,
 			Cert:               defConfig.TLSConfig.ClientCert,
 			Key:                defConfig.TLSConfig.ClientKey,
 			InsecureSkipVerify: defConfig.TLSConfig.Insecure,
-		},
-	}
+		}
+	}
+
 	c.Prefix = defaultPrefix
 	c.ExposedByDefault = true
 	c.RefreshInterval = ptypes.Duration(15 * time.Second)
@@ -137,30 +141,7 @@
 
 // SetDefaults sets the default values for the Nomad Traefik Provider.
 func (p *Provider) SetDefaults() {
-<<<<<<< HEAD
 	p.Configuration.SetDefaults()
-=======
-	defConfig := api.DefaultConfig()
-	p.Endpoint = &EndpointConfig{
-		Address: defConfig.Address,
-		Region:  defConfig.Region,
-		Token:   defConfig.SecretID,
-	}
-
-	if defConfig.TLSConfig != nil && (defConfig.TLSConfig.Insecure || defConfig.TLSConfig.CACert != "" || defConfig.TLSConfig.ClientCert != "" || defConfig.TLSConfig.ClientKey != "") {
-		p.Endpoint.TLS = &types.ClientTLS{
-			CA:                 defConfig.TLSConfig.CACert,
-			Cert:               defConfig.TLSConfig.ClientCert,
-			Key:                defConfig.TLSConfig.ClientKey,
-			InsecureSkipVerify: defConfig.TLSConfig.Insecure,
-		}
-	}
-
-	p.Prefix = defaultPrefix
-	p.ExposedByDefault = true
-	p.RefreshInterval = ptypes.Duration(15 * time.Second)
-	p.DefaultRule = defaultTemplateRule
->>>>>>> a020ab64
 }
 
 // Init the Nomad Traefik Provider.
