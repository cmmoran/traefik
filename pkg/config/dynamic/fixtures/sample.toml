# This file is not meant as a usable Traefik configuration.
# It is only used in tests as a sample for serialization.
[global]
  checkNewVersion = true
  sendAnonymousUsage = true

[serversTransport]
  insecureSkipVerify = true
  rootCAs = ["foobar", "foobar"]
  maxIdleConnsPerHost = 42
  [serversTransport.forwardingTimeouts]
    dialTimeout = 42
    responseHeaderTimeout = 42
    idleConnTimeout = 42

[entryPoints]
  [entryPoints.EntryPoint0]
    address = "foobar"
    [entryPoints.EntryPoint0.transport]
      [entryPoints.EntryPoint0.transport.lifeCycle]
        requestAcceptGraceTimeout = 42
        graceTimeOut = 42
      [entryPoints.EntryPoint0.transport.respondingTimeouts]
        readTimeout = 42
        writeTimeout = 42
        idleTimeout = 42
    [entryPoints.EntryPoint0.proxyProtocol]
      insecure = true
      trustedIPs = ["foobar", "foobar"]
    [entryPoints.EntryPoint0.forwardedHeaders]
      insecure = true
      trustedIPs = ["foobar", "foobar"]

[providers]
  providersThrottleDuration = 42
  [providers.docker]
    constraints = "foobar"
    watch = true
    endpoint = "foobar"
    defaultRule = "foobar"
    exposedByDefault = true
    useBindPortIP = true
    swarmMode = true
    network = "foobar"
    swarmModeRefreshSeconds = 42
    httpClientTimeout = 42
    [providers.docker.tls]
      ca = "foobar"
      cert = "foobar"
      key = "foobar"
      insecureSkipVerify = true
  [providers.file]
    directory = "foobar"
    watch = true
    filename = "foobar"
    debugLogGeneratedTemplate = true
  [providers.kubernetesIngress]
    endpoint = "foobar"
    token = "foobar"
    certAuthFilePath = "foobar"
    namespaces = ["foobar", "foobar"]
    labelSelector = "foobar"
    ingressClass = "foobar"
    [providers.kubernetesIngress.ingressEndpoint]
      ip = "foobar"
      hostname = "foobar"
      publishedService = "foobar"
  [providers.kubernetesCRD]
    endpoint = "foobar"
    token = "foobar"
    certAuthFilePath = "foobar"
    namespaces = ["foobar", "foobar"]
    labelSelector = "foobar"
    ingressClass = "foobar"
  [providers.rest]
    entryPoint = "foobar"

[api]
  entryPoint = "foobar"
  dashboard = true
  middlewares = ["foobar", "foobar"]
  [api.statistics]
    recentErrors = 42

[metrics]
  [metrics.prometheus]
    buckets = [42.0, 42.0]
    entryPoint = "foobar"
    middlewares = ["foobar", "foobar"]
  [metrics.datadog]
    address = "foobar"
    pushInterval = "10s"
  [metrics.statsD]
    address = "foobar"
    pushInterval = "10s"

[ping]
  entryPoint = "foobar"
  middlewares = ["foobar", "foobar"]

[log]
  level = "foobar"
  filePath = "foobar"
  format = "foobar"

[accessLog]
  filePath = "foobar"
  format = "foobar"
  bufferingSize = 42
  [accessLog.filters]
    statusCodes = ["foobar", "foobar"]
    retryAttempts = true
    minDuration = 42
  [accessLog.fields]
    defaultMode = "foobar"
    [accessLog.fields.names]
      name0 = "foobar"
      name1 = "foobar"
    [accessLog.fields.headers]
      defaultMode = "foobar"
      [accessLog.fields.headers.names]
        name0 = "foobar"
        name1 = "foobar"

[tracing]
  serviceName = "foobar"
  spanNameLimit = 42
  [tracing.jaeger]
    samplingServerURL = "foobar"
    samplingType = "foobar"
    samplingParam = 42.0
    localAgentHostPort = "foobar"
    localAgentSocket = "foobar"
    gen128Bit = true
    propagation = "foobar"
    traceContextHeaderName = "foobar"
  [tracing.zipkin]
    httpEndpoint = "foobar"
    sameSpan = true
    id128Bit = true
    debug = true
    sampleRate = 42.0
  [tracing.datadog]
    localAgentHostPort = "foobar"
<<<<<<< HEAD
=======
    localAgentSocket = "foobar"
    globalTag = "foobar"
>>>>>>> 358f4744
    debug = true
    prioritySampling = true
    traceIDHeaderName = "foobar"
    parentIDHeaderName = "foobar"
    samplingPriorityHeaderName = "foobar"
    bagagePrefixHeaderName = "foobar"
  [tracing.instana]
    localAgentHost = "foobar"
    localAgentPort = 42
    logLevel = "foobar"
  [tracing.haystack]
    localAgentHost = "foobar"
    localAgentPort = 42
    globalTag = "foobar"
    traceIDHeaderName = "foobar"
    parentIDHeaderName = "foobar"
    spanIDHeaderName = "foobar"

[hostResolver]
  cnameFlattening = true
  resolvConfig = "foobar"
  resolvDepth = 42

[acme]
  email = "foobar"
  acmeLogging = true
  caServer = "foobar"
  storage = "foobar"
  entryPoint = "foobar"
  keyType = "foobar"
  [acme.dnsChallenge]
    provider = "foobar"
    delayBeforeCheck = 42
    resolvers = ["foobar", "foobar"]
    disablePropagationCheck = true
  [acme.httpChallenge]
    entryPoint = "foobar"
  [acme.tlsChallenge]

  [[acme.domains]]
    main = "foobar"
    sans = ["foobar", "foobar"]

  [[acme.domains]]
    main = "foobar"
    sans = ["foobar", "foobar"]

## Dynamic configuration

[http]
  [http.routers]
    [http.routers.Router0]
      entryPoints = ["foobar", "foobar"]
      middlewares = ["foobar", "foobar"]
      service = "foobar"
      rule = "foobar"
      priority = 42
      [http.routers.Router0.tls]
  [http.middlewares]
    [http.middlewares.Middleware0]
      [http.middlewares.Middleware0.addPrefix]
        prefix = "foobar"
    [http.middlewares.Middleware1]
      [http.middlewares.Middleware1.stripPrefix]
        prefixes = ["foobar", "foobar"]
    [http.middlewares.Middleware10]
      [http.middlewares.Middleware10.rateLimit]
        average = 42
        period = "1s"
        burst = 42
        [http.middlewares.Middleware10.rateLimit.sourceCriterion]
          requestHeaderName = "foobar"
          requestHost = true
        [http.middlewares.Middleware10.rateLimit.sourceCriterion.ipStrategy]
          depth = 42
          excludedIPs = ["foobar", "foobar"]
    [http.middlewares.Middleware11]
      [http.middlewares.Middleware11.redirectRegex]
        regex = "foobar"
        replacement = "foobar"
        permanent = true
    [http.middlewares.Middleware12]
      [http.middlewares.Middleware12.redirectScheme]
        scheme = "foobar"
        port = "foobar"
        permanent = true
    [http.middlewares.Middleware13]
      [http.middlewares.Middleware13.basicAuth]
        users = ["foobar", "foobar"]
        usersFile = "foobar"
        realm = "foobar"
        removeHeader = true
        headerField = "foobar"
    [http.middlewares.Middleware14]
      [http.middlewares.Middleware14.digestAuth]
        users = ["foobar", "foobar"]
        usersFile = "foobar"
        removeHeader = true
        realm = "foobar"
        headerField = "foobar"
    [http.middlewares.Middleware15]
      [http.middlewares.Middleware15.forwardAuth]
        address = "foobar"
        trustForwardHeader = true
        authResponseHeaders = ["foobar", "foobar"]
        authResponseHeadersRegex = "foobar"
        authRequestHeaders = ["foobar", "foobar"]
        [http.middlewares.Middleware15.forwardAuth.tls]
          ca = "foobar"
          cert = "foobar"
          key = "foobar"
          insecureSkipVerify = true
    [http.middlewares.Middleware16]
      [http.middlewares.Middleware16.inFlightReq]
        amount = 42
        [http.middlewares.Middleware16.inFlightReq.sourceCriterion]
          requestHeaderName = "foobar"
          requestHost = true
          [http.middlewares.Middleware16.inFlightReq.sourceCriterion.ipStrategy]
            depth = 42
            excludedIPs = ["foobar", "foobar"]
    [http.middlewares.Middleware17]
      [http.middlewares.Middleware17.buffering]
        maxRequestBodyBytes = 42
        memRequestBodyBytes = 42
        maxResponseBodyBytes = 42
        memResponseBodyBytes = 42
        retryExpression = "foobar"
    [http.middlewares.Middleware18]
      [http.middlewares.Middleware18.circuitBreaker]
        expression = "foobar"
    [http.middlewares.Middleware19]
      [http.middlewares.Middleware19.compress]
    [http.middlewares.Middleware2]
      [http.middlewares.Middleware2.stripPrefixRegex]
        regex = ["foobar", "foobar"]
    [http.middlewares.Middleware20]
      [http.middlewares.Middleware20.passTLSClientCert]
        pem = true
        [http.middlewares.Middleware20.passTLSClientCert.info]
          notAfter = true
          notBefore = true
          sans = true
          [http.middlewares.Middleware20.passTLSClientCert.info.subject]
            country = true
            province = true
            locality = true
            organization = true
            organizationalUnit = true
            commonName = true
            serialNumber = true
            domainComponent = true
          [http.middlewares.Middleware20.passTLSClientCert.info.issuer]
            country = true
            province = true
            locality = true
            organization = true
            commonName = true
            serialNumber = true
            domainComponent = true
    [http.middlewares.Middleware21]
      [http.middlewares.Middleware21.retry]
        regex = 0
    [http.middlewares.Middleware3]
      [http.middlewares.Middleware3.replacePath]
        path = "foobar"
    [http.middlewares.Middleware4]
      [http.middlewares.Middleware4.replacePathRegex]
        regex = "foobar"
        replacement = "foobar"
    [http.middlewares.Middleware5]
      [http.middlewares.Middleware5.chain]
        middlewares = ["foobar", "foobar"]
    [http.middlewares.Middleware6]
      [http.middlewares.Middleware6.ipAllowList]
        sourceRange = ["foobar", "foobar"]
    [http.middlewares.Middleware7]
      [http.middlewares.Middleware7.ipAllowList]
        [http.middlewares.Middleware7.ipAllowList.ipStrategy]
          depth = 42
          excludedIPs = ["foobar", "foobar"]
    [http.middlewares.Middleware8]
      [http.middlewares.Middleware8.headers]
        accessControlAllowCredentials = true
        accessControlAllowHeaders = ["foobar", "foobar"]
        accessControlAllowMethods = ["foobar", "foobar"]
        accessControlAllowOriginList = ["foobar", "foobar"]
        accessControlExposeHeaders = ["foobar", "foobar"]
        accessControlMaxAge = 42
        addVaryHeader = true
        allowedHosts = ["foobar", "foobar"]
        hostsProxyHeaders = ["foobar", "foobar"]
        stsSeconds = 42
        stsIncludeSubdomains = true
        stsPreload = true
        forceSTSHeader = true
        frameDeny = true
        customFrameOptionsValue = "foobar"
        contentTypeNosniff = true
        browserXssFilter = true
        customBrowserXSSValue = "foobar"
        contentSecurityPolicy = "foobar"
        publicKey = "foobar"
        referrerPolicy = "foobar"
        isDevelopment = true
        [http.middlewares.Middleware8.headers.customRequestHeaders]
          name0 = "foobar"
          name1 = "foobar"
        [http.middlewares.Middleware8.headers.customResponseHeaders]
          name0 = "foobar"
          name1 = "foobar"
        [http.middlewares.Middleware8.headers.sslProxyHeaders]
          name0 = "foobar"
          name1 = "foobar"
    [http.middlewares.Middleware9]
      [http.middlewares.Middleware9.errors]
        status = ["foobar", "foobar"]
        service = "foobar"
        query = "foobar"
  [http.services]
    [http.services.Service0]
      [http.services.Service0.loadBalancer]
        passHostHeader = true
        [http.services.Service0.loadBalancer.sticky.cookie]
          name = "foobar"

        [[http.services.Service0.loadBalancer.servers]]
          url = "foobar"

        [[http.services.Service0.loadBalancer.servers]]
          url = "foobar"
        [http.services.Service0.loadBalancer.healthCheck]
          scheme = "foobar"
          mode = "foobar"
          path = "foobar"
          port = 42
          interval = "10s"
          timeout = "10s"
          hostname = "foobar"
          [http.services.Service0.loadBalancer.healthCheck.headers]
            name0 = "foobar"
            name1 = "foobar"
        [http.services.Service0.loadBalancer.responseForwarding]
          flushInterval = "10s"

[tcp]
  [tcp.routers]
    [tcp.routers.TCPRouter0]
      entryPoints = ["foobar", "foobar"]
      service = "foobar"
      rule = "foobar"
      [tcp.routers.TCPRouter0.tls]
        passthrough = true
  [tcp.services]
    [tcp.services.TCPService0]
      [tcp.services.TCPService0.loadBalancer]

        [[tcp.services.TCPService0.loadBalancer.servers]]
          address = "foobar"

        [[tcp.services.TCPService0.loadBalancer.servers]]
          address = "foobar"

[tls]

  [[tls.Certificates]]
    certFile = "foobar"
    keyFile = "foobar"
    stores = ["foobar", "foobar"]

  [[tls.Certificates]]
    certFile = "foobar"
    keyFile = "foobar"
    stores = ["foobar", "foobar"]
  [tls.options]
    [tls.options.TLS0]
      minVersion = "foobar"
      cipherSuites = ["foobar", "foobar"]
      sniStrict = true
      [tls.options.TLS0.clientCA]
        files = ["foobar", "foobar"]
        optional = true
    [tls.options.TLS1]
      minVersion = "foobar"
      cipherSuites = ["foobar", "foobar"]
      sniStrict = true
      [tls.options.TLS1.clientCA]
        files = ["foobar", "foobar"]
        optional = true
  [tls.stores]
    [tls.stores.Store0]
      [tls.stores.Store0.defaultCertificate]
        certFile = "foobar"
        keyFile = "foobar"
    [tls.stores.Store1]
      [tls.stores.Store1.defaultCertificate]
        certFile = "foobar"
        keyFile = "foobar"<|MERGE_RESOLUTION|>--- conflicted
+++ resolved
@@ -130,7 +130,6 @@
     samplingType = "foobar"
     samplingParam = 42.0
     localAgentHostPort = "foobar"
-    localAgentSocket = "foobar"
     gen128Bit = true
     propagation = "foobar"
     traceContextHeaderName = "foobar"
@@ -142,11 +141,7 @@
     sampleRate = 42.0
   [tracing.datadog]
     localAgentHostPort = "foobar"
-<<<<<<< HEAD
-=======
     localAgentSocket = "foobar"
-    globalTag = "foobar"
->>>>>>> 358f4744
     debug = true
     prioritySampling = true
     traceIDHeaderName = "foobar"
