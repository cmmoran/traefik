--- conflicted
+++ resolved
@@ -19,6 +19,8 @@
 )
 
 const delta float64 = 1e-10
+
+func pointer[T any](v T) *T { return &v }
 
 func TestNewServiceHealthChecker_durations(t *testing.T) {
 	testCases := []struct {
@@ -179,42 +181,6 @@
 			expHostname: "backend1:80",
 			expMethod:   http.MethodGet,
 		},
-<<<<<<< HEAD
-=======
-	}
-
-	for _, test := range testCases {
-		t.Run(test.desc, func(t *testing.T) {
-			t.Parallel()
-
-			backend := NewBackendConfig(test.options, "backendName")
-
-			u := testhelpers.MustParseURL(test.serverURL)
-
-			req, err := backend.newRequest(u)
-
-			if test.expected.err {
-				require.Error(t, err)
-				assert.Nil(t, req)
-			} else {
-				require.NoError(t, err, "failed to create new backend request")
-				require.NotNil(t, req)
-				assert.Equal(t, test.expected.value, req.URL.String())
-			}
-		})
-	}
-}
-
-func TestRequestOptions(t *testing.T) {
-	testCases := []struct {
-		desc             string
-		serverURL        string
-		options          Options
-		expectedHostname string
-		expectedHeader   string
-		expectedMethod   string
-	}{
->>>>>>> e5c80637
 		{
 			desc:      "override hostname",
 			targetURL: "http://backend1:80",
@@ -321,7 +287,7 @@
 
 	config := &dynamic.ServerHealthCheck{
 		Path:            "/path",
-		FollowRedirects: Bool(false),
+		FollowRedirects: pointer(false),
 		Interval:        dynamic.DefaultHealthCheckInterval,
 		Timeout:         dynamic.DefaultHealthCheckTimeout,
 	}
@@ -489,8 +455,4 @@
 			assert.Equal(t, map[string]string{targetURL.String(): test.targetStatus}, serviceInfo.GetAllStatus())
 		})
 	}
-}
-
-func Bool(b bool) *bool {
-	return &b
 }