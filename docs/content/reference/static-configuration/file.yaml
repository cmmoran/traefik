## CODE GENERATED AUTOMATICALLY
## THIS FILE MUST NOT BE EDITED BY HAND
global:
  checkNewVersion: true
  sendAnonymousUsage: true
serversTransport:
  insecureSkipVerify: true
  rootCAs:
    - foobar
    - foobar
  maxIdleConnsPerHost: 42
  forwardingTimeouts:
    dialTimeout: 42s
    responseHeaderTimeout: 42s
    idleConnTimeout: 42s
  spiffe:
    ids:
      - foobar
      - foobar
    trustDomain: foobar
tcpServersTransport:
  dialKeepAlive: 42s
  dialTimeout: 42s
  terminationDelay: 42s
  tls:
    insecureSkipVerify: true
    rootCAs:
      - foobar
      - foobar
    spiffe:
      ids:
        - foobar
        - foobar
      trustDomain: foobar
entryPoints:
  EntryPoint0:
    address: foobar
    allowACMEByPass: true
    reusePort: true
    asDefault: true
    transport:
      lifeCycle:
        requestAcceptGraceTimeout: 42s
        graceTimeOut: 42s
      respondingTimeouts:
        readTimeout: 42s
        writeTimeout: 42s
        idleTimeout: 42s
      keepAliveMaxTime: 42s
      keepAliveMaxRequests: 42
    proxyProtocol:
      insecure: true
      trustedIPs:
        - foobar
        - foobar
    forwardedHeaders:
      insecure: true
      trustedIPs:
        - foobar
        - foobar
      connection:
        - foobar
        - foobar
    http:
      redirections:
        entryPoint:
          to: foobar
          scheme: foobar
          permanent: true
          priority: 42
      middlewares:
        - foobar
        - foobar
      tls:
        options: foobar
        certResolver: foobar
        domains:
          - main: foobar
            sans:
              - foobar
              - foobar
          - main: foobar
            sans:
              - foobar
              - foobar
      encodeQuerySemicolons: true
      maxHeaderBytes: 42
    http2:
      maxConcurrentStreams: 42
    http3:
      advertisedPort: 42
    udp:
      timeout: 42s
    observability:
      accessLogs: true
      tracing: true
      metrics: true
providers:
  providersThrottleDuration: 42s
  docker:
    exposedByDefault: true
    constraints: foobar
    allowEmptyServices: true
    network: foobar
    useBindPortIP: true
    watch: true
    defaultRule: foobar
    username: foobar
    password: foobar
    endpoint: foobar
    tls:
      ca: foobar
      cert: foobar
      key: foobar
      insecureSkipVerify: true
    httpClientTimeout: 42s
  swarm:
    exposedByDefault: true
    constraints: foobar
    allowEmptyServices: true
    network: foobar
    useBindPortIP: true
    watch: true
    defaultRule: foobar
    username: foobar
    password: foobar
    endpoint: foobar
    tls:
      ca: foobar
      cert: foobar
      key: foobar
      insecureSkipVerify: true
    httpClientTimeout: 42s
    refreshSeconds: 42s
  file:
    directory: foobar
    watch: true
    filename: foobar
    debugLogGeneratedTemplate: true
  kubernetesIngress:
    endpoint: foobar
    token: foobar
    certAuthFilePath: foobar
    namespaces:
      - foobar
      - foobar
    labelSelector: foobar
    ingressClass: foobar
    ingressEndpoint:
      ip: foobar
      hostname: foobar
      publishedService: foobar
    throttleDuration: 42s
    allowEmptyServices: true
    allowExternalNameServices: true
    disableIngressClassLookup: true
    disableClusterScopeResources: true
    nativeLBByDefault: true
  kubernetesCRD:
    endpoint: foobar
    token: foobar
    certAuthFilePath: foobar
    namespaces:
      - foobar
      - foobar
    allowCrossNamespace: true
    allowExternalNameServices: true
    labelSelector: foobar
    ingressClass: foobar
    throttleDuration: 42s
    allowEmptyServices: true
    nativeLBByDefault: true
    disableClusterScopeResources: true
  kubernetesGateway:
    endpoint: foobar
    token: foobar
    certAuthFilePath: foobar
    namespaces:
      - foobar
      - foobar
    labelSelector: foobar
    throttleDuration: 42s
    experimentalChannel: true
    statusAddress:
      ip: foobar
      hostname: foobar
      service:
        name: foobar
        namespace: foobar
    nativeLBByDefault: true
  rest:
    insecure: true
  consulCatalog:
    constraints: foobar
    endpoint:
      address: foobar
      scheme: foobar
      datacenter: foobar
      token: foobar
      tls:
        ca: foobar
        cert: foobar
        key: foobar
        insecureSkipVerify: true
      httpAuth:
        username: foobar
        password: foobar
      endpointWaitTime: 42s
    prefix: foobar
    refreshInterval: 42s
    requireConsistent: true
    stale: true
    cache: true
    exposedByDefault: true
    defaultRule: foobar
    connectAware: true
    connectByDefault: true
    serviceName: foobar
    watch: true
    strictChecks:
      - foobar
      - foobar
    namespaces:
      - foobar
      - foobar
  nomad:
    defaultRule: foobar
    constraints: foobar
    endpoint:
      address: foobar
      region: foobar
      token: foobar
      tls:
        ca: foobar
        cert: foobar
        key: foobar
        insecureSkipVerify: true
      endpointWaitTime: 42s
    prefix: foobar
    stale: true
    exposedByDefault: true
    refreshInterval: 42s
    allowEmptyServices: true
    watch: true
    throttleDuration: 42s
    namespaces:
      - foobar
      - foobar
  ecs:
    constraints: foobar
    exposedByDefault: true
    refreshSeconds: 42
    defaultRule: foobar
    clusters:
      - foobar
      - foobar
    autoDiscoverClusters: true
    healthyTasksOnly: true
    ecsAnywhere: true
    region: foobar
    accessKeyID: foobar
    secretAccessKey: foobar
  consul:
    rootKey: foobar
    endpoints:
      - foobar
      - foobar
    token: foobar
    tls:
      ca: foobar
      cert: foobar
      key: foobar
      insecureSkipVerify: true
    namespaces:
      - foobar
      - foobar
  etcd:
    rootKey: foobar
    endpoints:
      - foobar
      - foobar
    tls:
      ca: foobar
      cert: foobar
      key: foobar
      insecureSkipVerify: true
    username: foobar
    password: foobar
  zooKeeper:
    rootKey: foobar
    endpoints:
      - foobar
      - foobar
    username: foobar
    password: foobar
  redis:
    rootKey: foobar
    endpoints:
      - foobar
      - foobar
    tls:
      ca: foobar
      cert: foobar
      key: foobar
      insecureSkipVerify: true
    username: foobar
    password: foobar
    db: 42
    sentinel:
      masterName: foobar
      username: foobar
      password: foobar
      latencyStrategy: true
      randomStrategy: true
      replicaStrategy: true
      useDisconnectedReplicas: true
  http:
    endpoint: foobar
    pollInterval: 42s
    pollTimeout: 42s
    headers:
      name0: foobar
      name1: foobar
    tls:
      ca: foobar
      cert: foobar
      key: foobar
      insecureSkipVerify: true
  plugin:
    PluginConf0:
      name0: foobar
      name1: foobar
    PluginConf1:
      name0: foobar
      name1: foobar
api:
  basePath: foobar
  insecure: true
  dashboard: true
  debug: true
  disableDashboardAd: true
metrics:
  addInternals: true
  prometheus:
    buckets:
      - 42
      - 42
    addEntryPointsLabels: true
    addRoutersLabels: true
    addServicesLabels: true
    entryPoint: foobar
    manualRouting: true
    headerLabels:
      name0: foobar
      name1: foobar
  datadog:
    address: foobar
    pushInterval: 42s
    addEntryPointsLabels: true
    addRoutersLabels: true
    addServicesLabels: true
    prefix: foobar
  statsD:
    address: foobar
    pushInterval: 42s
    addEntryPointsLabels: true
    addRoutersLabels: true
    addServicesLabels: true
    prefix: foobar
  influxDB2:
    address: foobar
    token: foobar
    pushInterval: 42s
    org: foobar
    bucket: foobar
    addEntryPointsLabels: true
    addRoutersLabels: true
    addServicesLabels: true
    additionalLabels:
      name0: foobar
      name1: foobar
  otlp:
    grpc:
      endpoint: foobar
      insecure: true
      tls:
        ca: foobar
        cert: foobar
        key: foobar
        insecureSkipVerify: true
      headers:
        name0: foobar
        name1: foobar
    http:
      endpoint: foobar
      tls:
        ca: foobar
        cert: foobar
        key: foobar
        insecureSkipVerify: true
      headers:
        name0: foobar
        name1: foobar
    addEntryPointsLabels: true
    addRoutersLabels: true
    addServicesLabels: true
    explicitBoundaries:
      - 42
      - 42
    pushInterval: 42s
    serviceName: foobar
ping:
  entryPoint: foobar
  manualRouting: true
  terminatingStatusCode: 42
log:
  level: foobar
  format: foobar
  noColor: true
  filePath: foobar
  maxSize: 42
  maxAge: 42
  maxBackups: 42
  compress: true
  otlp:
    serviceName: foobar
    resourceAttributes:
      name0: foobar
      name1: foobar
    grpc:
      endpoint: foobar
      insecure: true
      tls:
        ca: foobar
        cert: foobar
        key: foobar
        insecureSkipVerify: true
      headers:
        name0: foobar
        name1: foobar
    http:
      endpoint: foobar
      tls:
        ca: foobar
        cert: foobar
        key: foobar
        insecureSkipVerify: true
      headers:
        name0: foobar
        name1: foobar
accessLog:
  filePath: foobar
  format: foobar
  filters:
    statusCodes:
      - foobar
      - foobar
    retryAttempts: true
    minDuration: 42s
  fields:
    defaultMode: foobar
    names:
      name0: foobar
      name1: foobar
    headers:
      defaultMode: foobar
      names:
        name0: foobar
        name1: foobar
  bufferingSize: 42
  addInternals: true
  otlp:
    serviceName: foobar
    resourceAttributes:
      name0: foobar
      name1: foobar
    grpc:
      endpoint: foobar
      insecure: true
      tls:
        ca: foobar
        cert: foobar
        key: foobar
        insecureSkipVerify: true
      headers:
        name0: foobar
        name1: foobar
    http:
      endpoint: foobar
      tls:
        ca: foobar
        cert: foobar
        key: foobar
        insecureSkipVerify: true
      headers:
        name0: foobar
        name1: foobar
tracing:
  serviceName: foobar
  resourceAttributes:
    name0: foobar
    name1: foobar
  capturedRequestHeaders:
    - foobar
    - foobar
  capturedResponseHeaders:
    - foobar
    - foobar
  safeQueryParams:
    - foobar
    - foobar
  sampleRate: 42
  addInternals: true
  otlp:
    grpc:
      endpoint: foobar
      insecure: true
      tls:
        ca: foobar
        cert: foobar
        key: foobar
        insecureSkipVerify: true
      headers:
        name0: foobar
        name1: foobar
    http:
      endpoint: foobar
      tls:
        ca: foobar
        cert: foobar
        key: foobar
        insecureSkipVerify: true
      headers:
        name0: foobar
        name1: foobar
  globalAttributes:
    name0: foobar
    name1: foobar
hostResolver:
  cnameFlattening: true
  resolvConfig: foobar
  resolvDepth: 42
certificatesResolvers:
  CertificateResolver0:
    acme:
      email: foobar
      caServer: foobar
      preferredChain: foobar
      storage: foobar
      vaultStorage:
        url: foobar
        tls:
          caBundle: foobar
          cert: foobar
          key: foobar
          skipVerify: true
          serverName: foobar
        namespace: foobar
        enginePath: foobar
        role: foobar
        auth:
          token: foobar
          certAuth:
            name: foobar
<<<<<<< HEAD
          appRole:
            roleID: foobar
            secretID: foobar
            path: foobar
          kubernetes:
            path: foobar
            role: foobar
=======
            enginePath: foobar
          appRole:
            roleID: foobar
            secretID: foobar
            enginePath: foobar
          kubernetes:
            role: foobar
            enginePath: foobar
>>>>>>> aeda688a
      keyType: foobar
      eab:
        kid: foobar
        hmacEncoded: foobar
      certificatesDuration: 42
      caCertificates:
        - foobar
        - foobar
      caSystemCertPool: true
      caServerName: foobar
      dnsChallenge:
        provider: foobar
        resolvers:
          - foobar
          - foobar
        propagation:
          disableChecks: true
          disableANSChecks: true
          requireAllRNS: true
          delayBeforeChecks: 42s
        delayBeforeCheck: 42s
        disablePropagationCheck: true
      httpChallenge:
        entryPoint: foobar
      tlsChallenge: {}
    tailscale: {}
  CertificateResolver1:
    acme:
      email: foobar
      caServer: foobar
      preferredChain: foobar
      storage: foobar
      vaultStorage:
        url: foobar
        tls:
          caBundle: foobar
          cert: foobar
          key: foobar
          skipVerify: true
          serverName: foobar
        namespace: foobar
        enginePath: foobar
        role: foobar
        auth:
          token: foobar
          certAuth:
            name: foobar
<<<<<<< HEAD
          appRole:
            roleID: foobar
            secretID: foobar
            path: foobar
          kubernetes:
            path: foobar
            role: foobar
=======
            enginePath: foobar
          appRole:
            roleID: foobar
            secretID: foobar
            enginePath: foobar
          kubernetes:
            role: foobar
            enginePath: foobar
>>>>>>> aeda688a
      keyType: foobar
      eab:
        kid: foobar
        hmacEncoded: foobar
      certificatesDuration: 42
      caCertificates:
        - foobar
        - foobar
      caSystemCertPool: true
      caServerName: foobar
      dnsChallenge:
        provider: foobar
        resolvers:
          - foobar
          - foobar
        propagation:
          disableChecks: true
          disableANSChecks: true
          requireAllRNS: true
          delayBeforeChecks: 42s
        delayBeforeCheck: 42s
        disablePropagationCheck: true
      httpChallenge:
        entryPoint: foobar
      tlsChallenge: {}
    tailscale: {}
experimental:
  plugins:
    Descriptor0:
      moduleName: foobar
      version: foobar
      settings:
        envs:
          - foobar
          - foobar
        mounts:
          - foobar
          - foobar
    Descriptor1:
      moduleName: foobar
      version: foobar
      settings:
        envs:
          - foobar
          - foobar
        mounts:
          - foobar
          - foobar
  localPlugins:
    LocalDescriptor0:
      moduleName: foobar
      settings:
        envs:
          - foobar
          - foobar
        mounts:
          - foobar
          - foobar
    LocalDescriptor1:
      moduleName: foobar
      settings:
        envs:
          - foobar
          - foobar
        mounts:
          - foobar
          - foobar
  abortOnPluginFailure: true
  fastProxy:
    debug: true
  otlplogs: true
  kubernetesGateway: true
core:
  defaultRuleSyntax: foobar
spiffe:
  workloadAPIAddr: foobar<|MERGE_RESOLUTION|>--- conflicted
+++ resolved
@@ -562,15 +562,6 @@
           token: foobar
           certAuth:
             name: foobar
-<<<<<<< HEAD
-          appRole:
-            roleID: foobar
-            secretID: foobar
-            path: foobar
-          kubernetes:
-            path: foobar
-            role: foobar
-=======
             enginePath: foobar
           appRole:
             roleID: foobar
@@ -579,7 +570,6 @@
           kubernetes:
             role: foobar
             enginePath: foobar
->>>>>>> aeda688a
       keyType: foobar
       eab:
         kid: foobar
@@ -627,15 +617,6 @@
           token: foobar
           certAuth:
             name: foobar
-<<<<<<< HEAD
-          appRole:
-            roleID: foobar
-            secretID: foobar
-            path: foobar
-          kubernetes:
-            path: foobar
-            role: foobar
-=======
             enginePath: foobar
           appRole:
             roleID: foobar
@@ -644,7 +625,6 @@
           kubernetes:
             role: foobar
             enginePath: foobar
->>>>>>> aeda688a
       keyType: foobar
       eab:
         kid: foobar
