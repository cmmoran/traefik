<!--
CODE GENERATED AUTOMATICALLY
THIS FILE MUST NOT BE EDITED BY HAND
-->

`TRAEFIK_ACCESSLOG`:  
Access log settings. (Default: ```false```)

`TRAEFIK_ACCESSLOG_ADDINTERNALS`:  
Enables access log for internal services (ping, dashboard, etc...). (Default: ```false```)

`TRAEFIK_ACCESSLOG_BUFFERINGSIZE`:  
Number of access log lines to process in a buffered way. (Default: ```0```)

`TRAEFIK_ACCESSLOG_FIELDS_DEFAULTMODE`:  
Default mode for fields: keep | drop (Default: ```keep```)

`TRAEFIK_ACCESSLOG_FIELDS_HEADERS_DEFAULTMODE`:  
Default mode for fields: keep | drop | redact (Default: ```drop```)

`TRAEFIK_ACCESSLOG_FIELDS_HEADERS_NAMES_<NAME>`:  
Override mode for headers

`TRAEFIK_ACCESSLOG_FIELDS_NAMES_<NAME>`:  
Override mode for fields

`TRAEFIK_ACCESSLOG_FILEPATH`:  
Access log file path. Stdout is used when omitted or empty.

`TRAEFIK_ACCESSLOG_FILTERS_MINDURATION`:  
Keep access logs when request took longer than the specified duration. (Default: ```0```)

`TRAEFIK_ACCESSLOG_FILTERS_RETRYATTEMPTS`:  
Keep access logs when at least one retry happened. (Default: ```false```)

`TRAEFIK_ACCESSLOG_FILTERS_STATUSCODES`:  
Keep access logs with status codes in the specified range.

`TRAEFIK_ACCESSLOG_FORMAT`:  
Access log format: json | common (Default: ```common```)

`TRAEFIK_API`:  
Enable api/dashboard. (Default: ```false```)

`TRAEFIK_API_DASHBOARD`:  
Activate dashboard. (Default: ```true```)

`TRAEFIK_API_DEBUG`:  
Enable additional endpoints for debugging and profiling. (Default: ```false```)

`TRAEFIK_API_DISABLEDASHBOARDAD`:  
Disable ad in the dashboard. (Default: ```false```)

`TRAEFIK_API_INSECURE`:  
Activate API directly on the entryPoint named traefik. (Default: ```false```)

`TRAEFIK_CERTIFICATESRESOLVERS_<NAME>`:  
Certificates resolvers configuration. (Default: ```false```)

`TRAEFIK_CERTIFICATESRESOLVERS_<NAME>_ACME_CASERVER`:  
CA server to use. (Default: ```https://acme-v02.api.letsencrypt.org/directory```)

`TRAEFIK_CERTIFICATESRESOLVERS_<NAME>_ACME_CERTIFICATESDURATION`:  
Certificates' duration in hours. (Default: ```2160```)

`TRAEFIK_CERTIFICATESRESOLVERS_<NAME>_ACME_DNSCHALLENGE`:  
Activate DNS-01 Challenge. (Default: ```false```)

`TRAEFIK_CERTIFICATESRESOLVERS_<NAME>_ACME_DNSCHALLENGE_DELAYBEFORECHECK`:  
Assume DNS propagates after a delay in seconds rather than finding and querying nameservers. (Default: ```0```)

`TRAEFIK_CERTIFICATESRESOLVERS_<NAME>_ACME_DNSCHALLENGE_DISABLEPROPAGATIONCHECK`:  
Disable the DNS propagation checks before notifying ACME that the DNS challenge is ready. [not recommended] (Default: ```false```)

`TRAEFIK_CERTIFICATESRESOLVERS_<NAME>_ACME_DNSCHALLENGE_PROVIDER`:  
Use a DNS-01 based challenge provider rather than HTTPS.

`TRAEFIK_CERTIFICATESRESOLVERS_<NAME>_ACME_DNSCHALLENGE_RESOLVERS`:  
Use following DNS servers to resolve the FQDN authority.

`TRAEFIK_CERTIFICATESRESOLVERS_<NAME>_ACME_EAB_HMACENCODED`:  
Base64 encoded HMAC key from External CA.

`TRAEFIK_CERTIFICATESRESOLVERS_<NAME>_ACME_EAB_KID`:  
Key identifier from External CA.

`TRAEFIK_CERTIFICATESRESOLVERS_<NAME>_ACME_EMAIL`:  
Email address used for registration.

`TRAEFIK_CERTIFICATESRESOLVERS_<NAME>_ACME_HTTPCHALLENGE`:  
Activate HTTP-01 Challenge. (Default: ```false```)

`TRAEFIK_CERTIFICATESRESOLVERS_<NAME>_ACME_HTTPCHALLENGE_ENTRYPOINT`:  
HTTP challenge EntryPoint

`TRAEFIK_CERTIFICATESRESOLVERS_<NAME>_ACME_KEYTYPE`:  
KeyType used for generating certificate private key. Allow value 'EC256', 'EC384', 'RSA2048', 'RSA4096', 'RSA8192'. (Default: ```RSA4096```)

`TRAEFIK_CERTIFICATESRESOLVERS_<NAME>_ACME_PREFERREDCHAIN`:  
Preferred chain to use.

`TRAEFIK_CERTIFICATESRESOLVERS_<NAME>_ACME_STORAGE`:  
Storage to use. (Default: ```acme.json```)

`TRAEFIK_CERTIFICATESRESOLVERS_<NAME>_ACME_TLSCHALLENGE`:  
Activate TLS-ALPN-01 Challenge. (Default: ```true```)

`TRAEFIK_CERTIFICATESRESOLVERS_<NAME>_TAILSCALE`:  
Enables Tailscale certificate resolution. (Default: ```true```)

`TRAEFIK_CORE_DEFAULTRULESYNTAX`:  
Defines the rule parser default syntax (v2 or v3) (Default: ```v3```)

`TRAEFIK_ENTRYPOINTS_<NAME>`:  
Entry points definition. (Default: ```false```)

`TRAEFIK_ENTRYPOINTS_<NAME>_ADDRESS`:  
Entry point address.

<<<<<<< HEAD
`TRAEFIK_ENTRYPOINTS_<NAME>_ASDEFAULT`:  
Adds this EntryPoint to the list of default EntryPoints to be used on routers that don't have any Entrypoint defined. (Default: ```false```)
=======
`TRAEFIK_ENTRYPOINTS_<NAME>_ALLOWACMEBYPASS`:  
Enables handling of ACME TLS and HTTP challenges with custom routers. (Default: ```false```)

`TRAEFIK_ENTRYPOINTS_<NAME>_FORWARDEDHEADERS_CONNECTION`:  
List of Connection headers that are allowed to pass through the middleware chain before being removed.
>>>>>>> 06d7fab8

`TRAEFIK_ENTRYPOINTS_<NAME>_FORWARDEDHEADERS_INSECURE`:  
Trust all forwarded headers. (Default: ```false```)

`TRAEFIK_ENTRYPOINTS_<NAME>_FORWARDEDHEADERS_TRUSTEDIPS`:  
Trust only forwarded headers from selected IPs.

`TRAEFIK_ENTRYPOINTS_<NAME>_HTTP`:  
HTTP configuration.

`TRAEFIK_ENTRYPOINTS_<NAME>_HTTP2_MAXCONCURRENTSTREAMS`:  
Specifies the number of concurrent streams per connection that each client is allowed to initiate. (Default: ```250```)

`TRAEFIK_ENTRYPOINTS_<NAME>_HTTP3`:  
HTTP/3 configuration. (Default: ```false```)

`TRAEFIK_ENTRYPOINTS_<NAME>_HTTP3_ADVERTISEDPORT`:  
UDP port to advertise, on which HTTP/3 is available. (Default: ```0```)

`TRAEFIK_ENTRYPOINTS_<NAME>_HTTP_ENCODEQUERYSEMICOLONS`:  
Defines whether request query semicolons should be URLEncoded. (Default: ```false```)

`TRAEFIK_ENTRYPOINTS_<NAME>_HTTP_MIDDLEWARES`:  
Default middlewares for the routers linked to the entry point.

`TRAEFIK_ENTRYPOINTS_<NAME>_HTTP_REDIRECTIONS_ENTRYPOINT_PERMANENT`:  
Applies a permanent redirection. (Default: ```true```)

`TRAEFIK_ENTRYPOINTS_<NAME>_HTTP_REDIRECTIONS_ENTRYPOINT_PRIORITY`:  
Priority of the generated router. (Default: ```9223372036854775806```)

`TRAEFIK_ENTRYPOINTS_<NAME>_HTTP_REDIRECTIONS_ENTRYPOINT_SCHEME`:  
Scheme used for the redirection. (Default: ```https```)

`TRAEFIK_ENTRYPOINTS_<NAME>_HTTP_REDIRECTIONS_ENTRYPOINT_TO`:  
Targeted entry point of the redirection.

`TRAEFIK_ENTRYPOINTS_<NAME>_HTTP_TLS`:  
Default TLS configuration for the routers linked to the entry point. (Default: ```false```)

`TRAEFIK_ENTRYPOINTS_<NAME>_HTTP_TLS_CERTRESOLVER`:  
Default certificate resolver for the routers linked to the entry point.

`TRAEFIK_ENTRYPOINTS_<NAME>_HTTP_TLS_DOMAINS`:  
Default TLS domains for the routers linked to the entry point.

`TRAEFIK_ENTRYPOINTS_<NAME>_HTTP_TLS_DOMAINS_n_MAIN`:  
Default subject name.

`TRAEFIK_ENTRYPOINTS_<NAME>_HTTP_TLS_DOMAINS_n_SANS`:  
Subject alternative names.

`TRAEFIK_ENTRYPOINTS_<NAME>_HTTP_TLS_OPTIONS`:  
Default TLS options for the routers linked to the entry point.

`TRAEFIK_ENTRYPOINTS_<NAME>_PROXYPROTOCOL`:  
Proxy-Protocol configuration. (Default: ```false```)

`TRAEFIK_ENTRYPOINTS_<NAME>_PROXYPROTOCOL_INSECURE`:  
Trust all. (Default: ```false```)

`TRAEFIK_ENTRYPOINTS_<NAME>_PROXYPROTOCOL_TRUSTEDIPS`:  
Trust only selected IPs.

`TRAEFIK_ENTRYPOINTS_<NAME>_REUSEPORT`:  
Enables EntryPoints from the same or different processes listening on the same TCP/UDP port. (Default: ```false```)

`TRAEFIK_ENTRYPOINTS_<NAME>_TRANSPORT_KEEPALIVEMAXREQUESTS`:  
Maximum number of requests before closing a keep-alive connection. (Default: ```0```)

`TRAEFIK_ENTRYPOINTS_<NAME>_TRANSPORT_KEEPALIVEMAXTIME`:  
Maximum duration before closing a keep-alive connection. (Default: ```0```)

`TRAEFIK_ENTRYPOINTS_<NAME>_TRANSPORT_LIFECYCLE_GRACETIMEOUT`:  
Duration to give active requests a chance to finish before Traefik stops. (Default: ```10```)

`TRAEFIK_ENTRYPOINTS_<NAME>_TRANSPORT_LIFECYCLE_REQUESTACCEPTGRACETIMEOUT`:  
Duration to keep accepting requests before Traefik initiates the graceful shutdown procedure. (Default: ```0```)

`TRAEFIK_ENTRYPOINTS_<NAME>_TRANSPORT_RESPONDINGTIMEOUTS_IDLETIMEOUT`:  
IdleTimeout is the maximum amount duration an idle (keep-alive) connection will remain idle before closing itself. If zero, no timeout is set. (Default: ```180```)

`TRAEFIK_ENTRYPOINTS_<NAME>_TRANSPORT_RESPONDINGTIMEOUTS_READTIMEOUT`:  
ReadTimeout is the maximum duration for reading the entire request, including the body. If zero, no timeout is set. (Default: ```60```)

`TRAEFIK_ENTRYPOINTS_<NAME>_TRANSPORT_RESPONDINGTIMEOUTS_WRITETIMEOUT`:  
WriteTimeout is the maximum duration before timing out writes of the response. If zero, no timeout is set. (Default: ```0```)

`TRAEFIK_ENTRYPOINTS_<NAME>_UDP_TIMEOUT`:  
Timeout defines how long to wait on an idle session before releasing the related resources. (Default: ```3```)

`TRAEFIK_EXPERIMENTAL_KUBERNETESGATEWAY`:  
(Deprecated) Allow the Kubernetes gateway api provider usage. (Default: ```false```)

`TRAEFIK_EXPERIMENTAL_LOCALPLUGINS_<NAME>`:  
Local plugins configuration. (Default: ```false```)

`TRAEFIK_EXPERIMENTAL_LOCALPLUGINS_<NAME>_MODULENAME`:  
Plugin's module name.

`TRAEFIK_EXPERIMENTAL_LOCALPLUGINS_<NAME>_SETTINGS`:  
Plugin's settings (works only for wasm plugins).

`TRAEFIK_EXPERIMENTAL_LOCALPLUGINS_<NAME>_SETTINGS_ENVS`:  
Environment variables to forward to the wasm guest.

`TRAEFIK_EXPERIMENTAL_LOCALPLUGINS_<NAME>_SETTINGS_MOUNTS`:  
Directory to mount to the wasm guest.

`TRAEFIK_EXPERIMENTAL_PLUGINS_<NAME>_MODULENAME`:  
plugin's module name.

`TRAEFIK_EXPERIMENTAL_PLUGINS_<NAME>_SETTINGS`:  
Plugin's settings (works only for wasm plugins).

`TRAEFIK_EXPERIMENTAL_PLUGINS_<NAME>_SETTINGS_ENVS`:  
Environment variables to forward to the wasm guest.

`TRAEFIK_EXPERIMENTAL_PLUGINS_<NAME>_SETTINGS_MOUNTS`:  
Directory to mount to the wasm guest.

`TRAEFIK_EXPERIMENTAL_PLUGINS_<NAME>_VERSION`:  
plugin's version.

`TRAEFIK_GLOBAL_CHECKNEWVERSION`:  
Periodically check if a new version has been released. (Default: ```true```)

`TRAEFIK_GLOBAL_SENDANONYMOUSUSAGE`:  
Periodically send anonymous usage statistics. If the option is not specified, it will be disabled by default. (Default: ```false```)

`TRAEFIK_HOSTRESOLVER`:  
Enable CNAME Flattening. (Default: ```false```)

`TRAEFIK_HOSTRESOLVER_CNAMEFLATTENING`:  
A flag to enable/disable CNAME flattening (Default: ```false```)

`TRAEFIK_HOSTRESOLVER_RESOLVCONFIG`:  
resolv.conf used for DNS resolving (Default: ```/etc/resolv.conf```)

`TRAEFIK_HOSTRESOLVER_RESOLVDEPTH`:  
The maximal depth of DNS recursive resolving (Default: ```5```)

`TRAEFIK_LOG`:  
Traefik log settings. (Default: ```false```)

`TRAEFIK_LOG_COMPRESS`:  
Determines if the rotated log files should be compressed using gzip. (Default: ```false```)

`TRAEFIK_LOG_FILEPATH`:  
Traefik log file path. Stdout is used when omitted or empty.

`TRAEFIK_LOG_FORMAT`:  
Traefik log format: json | common (Default: ```common```)

`TRAEFIK_LOG_LEVEL`:  
Log level set to traefik logs. (Default: ```ERROR```)

`TRAEFIK_LOG_MAXAGE`:  
Maximum number of days to retain old log files based on the timestamp encoded in their filename. (Default: ```0```)

`TRAEFIK_LOG_MAXBACKUPS`:  
Maximum number of old log files to retain. (Default: ```0```)

`TRAEFIK_LOG_MAXSIZE`:  
Maximum size in megabytes of the log file before it gets rotated. (Default: ```0```)

`TRAEFIK_LOG_NOCOLOR`:  
When using the 'common' format, disables the colorized output. (Default: ```false```)

`TRAEFIK_METRICS_ADDINTERNALS`:  
Enables metrics for internal services (ping, dashboard, etc...). (Default: ```false```)

`TRAEFIK_METRICS_DATADOG`:  
Datadog metrics exporter type. (Default: ```false```)

`TRAEFIK_METRICS_DATADOG_ADDENTRYPOINTSLABELS`:  
Enable metrics on entry points. (Default: ```true```)

`TRAEFIK_METRICS_DATADOG_ADDRESS`:  
Datadog's address. (Default: ```localhost:8125```)

`TRAEFIK_METRICS_DATADOG_ADDROUTERSLABELS`:  
Enable metrics on routers. (Default: ```false```)

`TRAEFIK_METRICS_DATADOG_ADDSERVICESLABELS`:  
Enable metrics on services. (Default: ```true```)

`TRAEFIK_METRICS_DATADOG_PREFIX`:  
Prefix to use for metrics collection. (Default: ```traefik```)

`TRAEFIK_METRICS_DATADOG_PUSHINTERVAL`:  
Datadog push interval. (Default: ```10```)

`TRAEFIK_METRICS_INFLUXDB2`:  
InfluxDB v2 metrics exporter type. (Default: ```false```)

`TRAEFIK_METRICS_INFLUXDB2_ADDENTRYPOINTSLABELS`:  
Enable metrics on entry points. (Default: ```true```)

`TRAEFIK_METRICS_INFLUXDB2_ADDITIONALLABELS_<NAME>`:  
Additional labels (influxdb tags) on all metrics

`TRAEFIK_METRICS_INFLUXDB2_ADDRESS`:  
InfluxDB v2 address. (Default: ```http://localhost:8086```)

`TRAEFIK_METRICS_INFLUXDB2_ADDROUTERSLABELS`:  
Enable metrics on routers. (Default: ```false```)

`TRAEFIK_METRICS_INFLUXDB2_ADDSERVICESLABELS`:  
Enable metrics on services. (Default: ```true```)

`TRAEFIK_METRICS_INFLUXDB2_BUCKET`:  
InfluxDB v2 bucket ID.

`TRAEFIK_METRICS_INFLUXDB2_ORG`:  
InfluxDB v2 org ID.

`TRAEFIK_METRICS_INFLUXDB2_PUSHINTERVAL`:  
InfluxDB v2 push interval. (Default: ```10```)

`TRAEFIK_METRICS_INFLUXDB2_TOKEN`:  
InfluxDB v2 access token.

`TRAEFIK_METRICS_OTLP`:  
OpenTelemetry metrics exporter type. (Default: ```false```)

`TRAEFIK_METRICS_OTLP_ADDENTRYPOINTSLABELS`:  
Enable metrics on entry points. (Default: ```true```)

`TRAEFIK_METRICS_OTLP_ADDROUTERSLABELS`:  
Enable metrics on routers. (Default: ```false```)

`TRAEFIK_METRICS_OTLP_ADDSERVICESLABELS`:  
Enable metrics on services. (Default: ```true```)

`TRAEFIK_METRICS_OTLP_EXPLICITBOUNDARIES`:  
Boundaries for latency metrics. (Default: ```0.005000, 0.010000, 0.025000, 0.050000, 0.075000, 0.100000, 0.250000, 0.500000, 0.750000, 1.000000, 2.500000, 5.000000, 7.500000, 10.000000```)

`TRAEFIK_METRICS_OTLP_GRPC`:  
gRPC configuration for the OpenTelemetry collector. (Default: ```false```)

`TRAEFIK_METRICS_OTLP_GRPC_ENDPOINT`:  
Sets the gRPC endpoint (host:port) of the collector. (Default: ```localhost:4317```)

`TRAEFIK_METRICS_OTLP_GRPC_HEADERS_<NAME>`:  
Headers sent with payload.

`TRAEFIK_METRICS_OTLP_GRPC_INSECURE`:  
Disables client transport security for the exporter. (Default: ```false```)

`TRAEFIK_METRICS_OTLP_GRPC_TLS_CA`:  
TLS CA

`TRAEFIK_METRICS_OTLP_GRPC_TLS_CERT`:  
TLS cert

`TRAEFIK_METRICS_OTLP_GRPC_TLS_INSECURESKIPVERIFY`:  
TLS insecure skip verify (Default: ```false```)

`TRAEFIK_METRICS_OTLP_GRPC_TLS_KEY`:  
TLS key

`TRAEFIK_METRICS_OTLP_HTTP`:  
HTTP configuration for the OpenTelemetry collector. (Default: ```false```)

`TRAEFIK_METRICS_OTLP_HTTP_ENDPOINT`:  
Sets the HTTP endpoint (scheme://host:port/path) of the collector. (Default: ```https://localhost:4318```)

`TRAEFIK_METRICS_OTLP_HTTP_HEADERS_<NAME>`:  
Headers sent with payload.

`TRAEFIK_METRICS_OTLP_HTTP_TLS_CA`:  
TLS CA

`TRAEFIK_METRICS_OTLP_HTTP_TLS_CERT`:  
TLS cert

`TRAEFIK_METRICS_OTLP_HTTP_TLS_INSECURESKIPVERIFY`:  
TLS insecure skip verify (Default: ```false```)

`TRAEFIK_METRICS_OTLP_HTTP_TLS_KEY`:  
TLS key

`TRAEFIK_METRICS_OTLP_PUSHINTERVAL`:  
Period between calls to collect a checkpoint. (Default: ```10```)

`TRAEFIK_METRICS_PROMETHEUS`:  
Prometheus metrics exporter type. (Default: ```false```)

`TRAEFIK_METRICS_PROMETHEUS_ADDENTRYPOINTSLABELS`:  
Enable metrics on entry points. (Default: ```true```)

`TRAEFIK_METRICS_PROMETHEUS_ADDROUTERSLABELS`:  
Enable metrics on routers. (Default: ```false```)

`TRAEFIK_METRICS_PROMETHEUS_ADDSERVICESLABELS`:  
Enable metrics on services. (Default: ```true```)

`TRAEFIK_METRICS_PROMETHEUS_BUCKETS`:  
Buckets for latency metrics. (Default: ```0.100000, 0.300000, 1.200000, 5.000000```)

`TRAEFIK_METRICS_PROMETHEUS_ENTRYPOINT`:  
EntryPoint (Default: ```traefik```)

`TRAEFIK_METRICS_PROMETHEUS_HEADERLABELS_<NAME>`:  
Defines the extra labels for the requests_total metrics, and for each of them, the request header containing the value for this label.

`TRAEFIK_METRICS_PROMETHEUS_MANUALROUTING`:  
Manual routing (Default: ```false```)

`TRAEFIK_METRICS_STATSD`:  
StatsD metrics exporter type. (Default: ```false```)

`TRAEFIK_METRICS_STATSD_ADDENTRYPOINTSLABELS`:  
Enable metrics on entry points. (Default: ```true```)

`TRAEFIK_METRICS_STATSD_ADDRESS`:  
StatsD address. (Default: ```localhost:8125```)

`TRAEFIK_METRICS_STATSD_ADDROUTERSLABELS`:  
Enable metrics on routers. (Default: ```false```)

`TRAEFIK_METRICS_STATSD_ADDSERVICESLABELS`:  
Enable metrics on services. (Default: ```true```)

`TRAEFIK_METRICS_STATSD_PREFIX`:  
Prefix to use for metrics collection. (Default: ```traefik```)

`TRAEFIK_METRICS_STATSD_PUSHINTERVAL`:  
StatsD push interval. (Default: ```10```)

`TRAEFIK_PING`:  
Enable ping. (Default: ```false```)

`TRAEFIK_PING_ENTRYPOINT`:  
EntryPoint (Default: ```traefik```)

`TRAEFIK_PING_MANUALROUTING`:  
Manual routing (Default: ```false```)

`TRAEFIK_PING_TERMINATINGSTATUSCODE`:  
Terminating status code (Default: ```503```)

`TRAEFIK_PROVIDERS_CONSUL`:  
Enable Consul backend with default settings. (Default: ```false```)

`TRAEFIK_PROVIDERS_CONSULCATALOG`:  
Enable ConsulCatalog backend with default settings. (Default: ```false```)

`TRAEFIK_PROVIDERS_CONSULCATALOG_CACHE`:  
Use local agent caching for catalog reads. (Default: ```false```)

`TRAEFIK_PROVIDERS_CONSULCATALOG_CONNECTAWARE`:  
Enable Consul Connect support. (Default: ```false```)

`TRAEFIK_PROVIDERS_CONSULCATALOG_CONNECTBYDEFAULT`:  
Consider every service as Connect capable by default. (Default: ```false```)

`TRAEFIK_PROVIDERS_CONSULCATALOG_CONSTRAINTS`:  
Constraints is an expression that Traefik matches against the container's labels to determine whether to create any route for that container.

`TRAEFIK_PROVIDERS_CONSULCATALOG_DEFAULTRULE`:  
Default rule. (Default: ```Host(`{{ normalize .Name }}`)```)

`TRAEFIK_PROVIDERS_CONSULCATALOG_ENDPOINT_ADDRESS`:  
The address of the Consul server

`TRAEFIK_PROVIDERS_CONSULCATALOG_ENDPOINT_DATACENTER`:  
Data center to use. If not provided, the default agent data center is used

`TRAEFIK_PROVIDERS_CONSULCATALOG_ENDPOINT_ENDPOINTWAITTIME`:  
WaitTime limits how long a Watch will block. If not provided, the agent default values will be used (Default: ```0```)

`TRAEFIK_PROVIDERS_CONSULCATALOG_ENDPOINT_HTTPAUTH_PASSWORD`:  
Basic Auth password

`TRAEFIK_PROVIDERS_CONSULCATALOG_ENDPOINT_HTTPAUTH_USERNAME`:  
Basic Auth username

`TRAEFIK_PROVIDERS_CONSULCATALOG_ENDPOINT_SCHEME`:  
The URI scheme for the Consul server

`TRAEFIK_PROVIDERS_CONSULCATALOG_ENDPOINT_TLS_CA`:  
TLS CA

`TRAEFIK_PROVIDERS_CONSULCATALOG_ENDPOINT_TLS_CERT`:  
TLS cert

`TRAEFIK_PROVIDERS_CONSULCATALOG_ENDPOINT_TLS_INSECURESKIPVERIFY`:  
TLS insecure skip verify (Default: ```false```)

`TRAEFIK_PROVIDERS_CONSULCATALOG_ENDPOINT_TLS_KEY`:  
TLS key

`TRAEFIK_PROVIDERS_CONSULCATALOG_ENDPOINT_TOKEN`:  
Token is used to provide a per-request ACL token which overrides the agent's default token

`TRAEFIK_PROVIDERS_CONSULCATALOG_EXPOSEDBYDEFAULT`:  
Expose containers by default. (Default: ```true```)

`TRAEFIK_PROVIDERS_CONSULCATALOG_NAMESPACES`:  
Sets the namespaces used to discover services (Consul Enterprise only).

`TRAEFIK_PROVIDERS_CONSULCATALOG_PREFIX`:  
Prefix for consul service tags. (Default: ```traefik```)

`TRAEFIK_PROVIDERS_CONSULCATALOG_REFRESHINTERVAL`:  
Interval for check Consul API. (Default: ```15```)

`TRAEFIK_PROVIDERS_CONSULCATALOG_REQUIRECONSISTENT`:  
Forces the read to be fully consistent. (Default: ```false```)

`TRAEFIK_PROVIDERS_CONSULCATALOG_SERVICENAME`:  
Name of the Traefik service in Consul Catalog (needs to be registered via the orchestrator or manually). (Default: ```traefik```)

`TRAEFIK_PROVIDERS_CONSULCATALOG_STALE`:  
Use stale consistency for catalog reads. (Default: ```false```)

`TRAEFIK_PROVIDERS_CONSULCATALOG_STRICTCHECKS`:  
A list of service health statuses to allow taking traffic. (Default: ```passing, warning```)

`TRAEFIK_PROVIDERS_CONSULCATALOG_WATCH`:  
Watch Consul API events. (Default: ```false```)

`TRAEFIK_PROVIDERS_CONSUL_ENDPOINTS`:  
KV store endpoints. (Default: ```127.0.0.1:8500```)

`TRAEFIK_PROVIDERS_CONSUL_NAMESPACES`:  
Sets the namespaces used to discover the configuration (Consul Enterprise only).

`TRAEFIK_PROVIDERS_CONSUL_ROOTKEY`:  
Root key used for KV store. (Default: ```traefik```)

`TRAEFIK_PROVIDERS_CONSUL_TLS_CA`:  
TLS CA

`TRAEFIK_PROVIDERS_CONSUL_TLS_CERT`:  
TLS cert

`TRAEFIK_PROVIDERS_CONSUL_TLS_INSECURESKIPVERIFY`:  
TLS insecure skip verify (Default: ```false```)

`TRAEFIK_PROVIDERS_CONSUL_TLS_KEY`:  
TLS key

`TRAEFIK_PROVIDERS_CONSUL_TOKEN`:  
Per-request ACL token.

`TRAEFIK_PROVIDERS_DOCKER`:  
Enable Docker backend with default settings. (Default: ```false```)

`TRAEFIK_PROVIDERS_DOCKER_ALLOWEMPTYSERVICES`:  
Disregards the Docker containers health checks with respect to the creation or removal of the corresponding services. (Default: ```false```)

`TRAEFIK_PROVIDERS_DOCKER_CONSTRAINTS`:  
Constraints is an expression that Traefik matches against the container's labels to determine whether to create any route for that container.

`TRAEFIK_PROVIDERS_DOCKER_DEFAULTRULE`:  
Default rule. (Default: ```Host(`{{ normalize .Name }}`)```)

`TRAEFIK_PROVIDERS_DOCKER_ENDPOINT`:  
Docker server endpoint. Can be a TCP or a Unix socket endpoint. (Default: ```unix:///var/run/docker.sock```)

`TRAEFIK_PROVIDERS_DOCKER_EXPOSEDBYDEFAULT`:  
Expose containers by default. (Default: ```true```)

`TRAEFIK_PROVIDERS_DOCKER_HTTPCLIENTTIMEOUT`:  
Client timeout for HTTP connections. (Default: ```0```)

`TRAEFIK_PROVIDERS_DOCKER_NETWORK`:  
Default Docker network used.

`TRAEFIK_PROVIDERS_DOCKER_TLS_CA`:  
TLS CA

`TRAEFIK_PROVIDERS_DOCKER_TLS_CERT`:  
TLS cert

`TRAEFIK_PROVIDERS_DOCKER_TLS_INSECURESKIPVERIFY`:  
TLS insecure skip verify (Default: ```false```)

`TRAEFIK_PROVIDERS_DOCKER_TLS_KEY`:  
TLS key

`TRAEFIK_PROVIDERS_DOCKER_USEBINDPORTIP`:  
Use the ip address from the bound port, rather than from the inner network. (Default: ```false```)

`TRAEFIK_PROVIDERS_DOCKER_WATCH`:  
Watch Docker events. (Default: ```true```)

`TRAEFIK_PROVIDERS_ECS`:  
Enable AWS ECS backend with default settings. (Default: ```false```)

`TRAEFIK_PROVIDERS_ECS_ACCESSKEYID`:  
AWS credentials access key ID to use for making requests.

`TRAEFIK_PROVIDERS_ECS_AUTODISCOVERCLUSTERS`:  
Auto discover cluster. (Default: ```false```)

`TRAEFIK_PROVIDERS_ECS_CLUSTERS`:  
ECS Cluster names. (Default: ```default```)

`TRAEFIK_PROVIDERS_ECS_CONSTRAINTS`:  
Constraints is an expression that Traefik matches against the container's labels to determine whether to create any route for that container.

`TRAEFIK_PROVIDERS_ECS_DEFAULTRULE`:  
Default rule. (Default: ```Host(`{{ normalize .Name }}`)```)

`TRAEFIK_PROVIDERS_ECS_ECSANYWHERE`:  
Enable ECS Anywhere support. (Default: ```false```)

`TRAEFIK_PROVIDERS_ECS_EXPOSEDBYDEFAULT`:  
Expose services by default. (Default: ```true```)

`TRAEFIK_PROVIDERS_ECS_HEALTHYTASKSONLY`:  
Determines whether to discover only healthy tasks. (Default: ```false```)

`TRAEFIK_PROVIDERS_ECS_REFRESHSECONDS`:  
Polling interval (in seconds). (Default: ```15```)

`TRAEFIK_PROVIDERS_ECS_REGION`:  
AWS region to use for requests.

`TRAEFIK_PROVIDERS_ECS_SECRETACCESSKEY`:  
AWS credentials access key to use for making requests.

`TRAEFIK_PROVIDERS_ETCD`:  
Enable Etcd backend with default settings. (Default: ```false```)

`TRAEFIK_PROVIDERS_ETCD_ENDPOINTS`:  
KV store endpoints. (Default: ```127.0.0.1:2379```)

`TRAEFIK_PROVIDERS_ETCD_PASSWORD`:  
Password for authentication.

`TRAEFIK_PROVIDERS_ETCD_ROOTKEY`:  
Root key used for KV store. (Default: ```traefik```)

`TRAEFIK_PROVIDERS_ETCD_TLS_CA`:  
TLS CA

`TRAEFIK_PROVIDERS_ETCD_TLS_CERT`:  
TLS cert

`TRAEFIK_PROVIDERS_ETCD_TLS_INSECURESKIPVERIFY`:  
TLS insecure skip verify (Default: ```false```)

`TRAEFIK_PROVIDERS_ETCD_TLS_KEY`:  
TLS key

`TRAEFIK_PROVIDERS_ETCD_USERNAME`:  
Username for authentication.

`TRAEFIK_PROVIDERS_FILE_DEBUGLOGGENERATEDTEMPLATE`:  
Enable debug logging of generated configuration template. (Default: ```false```)

`TRAEFIK_PROVIDERS_FILE_DIRECTORY`:  
Load dynamic configuration from one or more .yml or .toml files in a directory.

`TRAEFIK_PROVIDERS_FILE_FILENAME`:  
Load dynamic configuration from a file.

`TRAEFIK_PROVIDERS_FILE_WATCH`:  
Watch provider. (Default: ```true```)

`TRAEFIK_PROVIDERS_HTTP`:  
Enable HTTP backend with default settings. (Default: ```false```)

`TRAEFIK_PROVIDERS_HTTP_ENDPOINT`:  
Load configuration from this endpoint.

`TRAEFIK_PROVIDERS_HTTP_HEADERS_<NAME>`:  
Define custom headers to be sent to the endpoint.

`TRAEFIK_PROVIDERS_HTTP_POLLINTERVAL`:  
Polling interval for endpoint. (Default: ```5```)

`TRAEFIK_PROVIDERS_HTTP_POLLTIMEOUT`:  
Polling timeout for endpoint. (Default: ```5```)

`TRAEFIK_PROVIDERS_HTTP_TLS_CA`:  
TLS CA

`TRAEFIK_PROVIDERS_HTTP_TLS_CERT`:  
TLS cert

`TRAEFIK_PROVIDERS_HTTP_TLS_INSECURESKIPVERIFY`:  
TLS insecure skip verify (Default: ```false```)

`TRAEFIK_PROVIDERS_HTTP_TLS_KEY`:  
TLS key

`TRAEFIK_PROVIDERS_KUBERNETESCRD`:  
Enable Kubernetes backend with default settings. (Default: ```false```)

`TRAEFIK_PROVIDERS_KUBERNETESCRD_ALLOWCROSSNAMESPACE`:  
Allow cross namespace resource reference. (Default: ```false```)

`TRAEFIK_PROVIDERS_KUBERNETESCRD_ALLOWEMPTYSERVICES`:  
Allow the creation of services without endpoints. (Default: ```false```)

`TRAEFIK_PROVIDERS_KUBERNETESCRD_ALLOWEXTERNALNAMESERVICES`:  
Allow ExternalName services. (Default: ```false```)

`TRAEFIK_PROVIDERS_KUBERNETESCRD_CERTAUTHFILEPATH`:  
Kubernetes certificate authority file path (not needed for in-cluster client).

`TRAEFIK_PROVIDERS_KUBERNETESCRD_DISABLECLUSTERSCOPERESOURCES`:  
Disables the lookup of cluster scope resources (incompatible with IngressClasses and NodePortLB enabled services). (Default: ```false```)

`TRAEFIK_PROVIDERS_KUBERNETESCRD_ENDPOINT`:  
Kubernetes server endpoint (required for external cluster client).

`TRAEFIK_PROVIDERS_KUBERNETESCRD_INGRESSCLASS`:  
Value of kubernetes.io/ingress.class annotation to watch for.

`TRAEFIK_PROVIDERS_KUBERNETESCRD_LABELSELECTOR`:  
Kubernetes label selector to use.

`TRAEFIK_PROVIDERS_KUBERNETESCRD_NAMESPACES`:  
Kubernetes namespaces.

`TRAEFIK_PROVIDERS_KUBERNETESCRD_NATIVELBBYDEFAULT`:  
Defines whether to use Native Kubernetes load-balancing mode by default. (Default: ```false```)

`TRAEFIK_PROVIDERS_KUBERNETESCRD_THROTTLEDURATION`:  
Ingress refresh throttle duration (Default: ```0```)

`TRAEFIK_PROVIDERS_KUBERNETESCRD_TOKEN`:  
Kubernetes bearer token (not needed for in-cluster client). It accepts either a token value or a file path to the token.

`TRAEFIK_PROVIDERS_KUBERNETESGATEWAY`:  
Enable Kubernetes gateway api provider with default settings. (Default: ```false```)

`TRAEFIK_PROVIDERS_KUBERNETESGATEWAY_CERTAUTHFILEPATH`:  
Kubernetes certificate authority file path (not needed for in-cluster client).

`TRAEFIK_PROVIDERS_KUBERNETESGATEWAY_ENDPOINT`:  
Kubernetes server endpoint (required for external cluster client).

`TRAEFIK_PROVIDERS_KUBERNETESGATEWAY_EXPERIMENTALCHANNEL`:  
Toggles Experimental Channel resources support (TCPRoute, TLSRoute...). (Default: ```false```)

`TRAEFIK_PROVIDERS_KUBERNETESGATEWAY_LABELSELECTOR`:  
Kubernetes label selector to select specific GatewayClasses.

`TRAEFIK_PROVIDERS_KUBERNETESGATEWAY_NAMESPACES`:  
Kubernetes namespaces.

`TRAEFIK_PROVIDERS_KUBERNETESGATEWAY_STATUSADDRESS_HOSTNAME`:  
Hostname used for Kubernetes Gateway status address.

`TRAEFIK_PROVIDERS_KUBERNETESGATEWAY_STATUSADDRESS_IP`:  
IP used to set Kubernetes Gateway status address.

`TRAEFIK_PROVIDERS_KUBERNETESGATEWAY_STATUSADDRESS_SERVICE`:  
Published Kubernetes Service to copy status addresses from.

`TRAEFIK_PROVIDERS_KUBERNETESGATEWAY_STATUSADDRESS_SERVICE_NAME`:  
Name of the Kubernetes service.

`TRAEFIK_PROVIDERS_KUBERNETESGATEWAY_STATUSADDRESS_SERVICE_NAMESPACE`:  
Namespace of the Kubernetes service.

`TRAEFIK_PROVIDERS_KUBERNETESGATEWAY_THROTTLEDURATION`:  
Kubernetes refresh throttle duration (Default: ```0```)

`TRAEFIK_PROVIDERS_KUBERNETESGATEWAY_TOKEN`:  
Kubernetes bearer token (not needed for in-cluster client). It accepts either a token value or a file path to the token.

`TRAEFIK_PROVIDERS_KUBERNETESINGRESS`:  
Enable Kubernetes backend with default settings. (Default: ```false```)

`TRAEFIK_PROVIDERS_KUBERNETESINGRESS_ALLOWEMPTYSERVICES`:  
Allow creation of services without endpoints. (Default: ```false```)

`TRAEFIK_PROVIDERS_KUBERNETESINGRESS_ALLOWEXTERNALNAMESERVICES`:  
Allow ExternalName services. (Default: ```false```)

`TRAEFIK_PROVIDERS_KUBERNETESINGRESS_CERTAUTHFILEPATH`:  
Kubernetes certificate authority file path (not needed for in-cluster client).

`TRAEFIK_PROVIDERS_KUBERNETESINGRESS_DISABLECLUSTERSCOPERESOURCES`:  
Disables the lookup of cluster scope resources (incompatible with IngressClasses and NodePortLB enabled services). (Default: ```false```)

`TRAEFIK_PROVIDERS_KUBERNETESINGRESS_DISABLEINGRESSCLASSLOOKUP`:  
Disables the lookup of IngressClasses (Deprecated, please use DisableClusterScopeResources). (Default: ```false```)

`TRAEFIK_PROVIDERS_KUBERNETESINGRESS_ENDPOINT`:  
Kubernetes server endpoint (required for external cluster client).

`TRAEFIK_PROVIDERS_KUBERNETESINGRESS_INGRESSCLASS`:  
Value of kubernetes.io/ingress.class annotation or IngressClass name to watch for.

`TRAEFIK_PROVIDERS_KUBERNETESINGRESS_INGRESSENDPOINT_HOSTNAME`:  
Hostname used for Kubernetes Ingress endpoints.

`TRAEFIK_PROVIDERS_KUBERNETESINGRESS_INGRESSENDPOINT_IP`:  
IP used for Kubernetes Ingress endpoints.

`TRAEFIK_PROVIDERS_KUBERNETESINGRESS_INGRESSENDPOINT_PUBLISHEDSERVICE`:  
Published Kubernetes Service to copy status from.

`TRAEFIK_PROVIDERS_KUBERNETESINGRESS_LABELSELECTOR`:  
Kubernetes Ingress label selector to use.

`TRAEFIK_PROVIDERS_KUBERNETESINGRESS_NAMESPACES`:  
Kubernetes namespaces.

`TRAEFIK_PROVIDERS_KUBERNETESINGRESS_NATIVELBBYDEFAULT`:  
Defines whether to use Native Kubernetes load-balancing mode by default. (Default: ```false```)

`TRAEFIK_PROVIDERS_KUBERNETESINGRESS_THROTTLEDURATION`:  
Ingress refresh throttle duration (Default: ```0```)

`TRAEFIK_PROVIDERS_KUBERNETESINGRESS_TOKEN`:  
Kubernetes bearer token (not needed for in-cluster client). It accepts either a token value or a file path to the token.

`TRAEFIK_PROVIDERS_NOMAD`:  
Enable Nomad backend with default settings. (Default: ```false```)

`TRAEFIK_PROVIDERS_NOMAD_ALLOWEMPTYSERVICES`:  
Allow the creation of services without endpoints. (Default: ```false```)

`TRAEFIK_PROVIDERS_NOMAD_CONSTRAINTS`:  
Constraints is an expression that Traefik matches against the Nomad service's tags to determine whether to create route(s) for that service.

`TRAEFIK_PROVIDERS_NOMAD_DEFAULTRULE`:  
Default rule. (Default: ```Host(`{{ normalize .Name }}`)```)

`TRAEFIK_PROVIDERS_NOMAD_ENDPOINT_ADDRESS`:  
The address of the Nomad server, including scheme and port. (Default: ```http://127.0.0.1:4646```)

`TRAEFIK_PROVIDERS_NOMAD_ENDPOINT_ENDPOINTWAITTIME`:  
WaitTime limits how long a Watch will block. If not provided, the agent default values will be used (Default: ```0```)

`TRAEFIK_PROVIDERS_NOMAD_ENDPOINT_REGION`:  
Nomad region to use. If not provided, the local agent region is used.

`TRAEFIK_PROVIDERS_NOMAD_ENDPOINT_TLS_CA`:  
TLS CA

`TRAEFIK_PROVIDERS_NOMAD_ENDPOINT_TLS_CERT`:  
TLS cert

`TRAEFIK_PROVIDERS_NOMAD_ENDPOINT_TLS_INSECURESKIPVERIFY`:  
TLS insecure skip verify (Default: ```false```)

`TRAEFIK_PROVIDERS_NOMAD_ENDPOINT_TLS_KEY`:  
TLS key

`TRAEFIK_PROVIDERS_NOMAD_ENDPOINT_TOKEN`:  
Token is used to provide a per-request ACL token.

`TRAEFIK_PROVIDERS_NOMAD_EXPOSEDBYDEFAULT`:  
Expose Nomad services by default. (Default: ```true```)

`TRAEFIK_PROVIDERS_NOMAD_NAMESPACES`:  
Sets the Nomad namespaces used to discover services.

`TRAEFIK_PROVIDERS_NOMAD_PREFIX`:  
Prefix for nomad service tags. (Default: ```traefik```)

`TRAEFIK_PROVIDERS_NOMAD_REFRESHINTERVAL`:  
Interval for polling Nomad API. (Default: ```15```)

`TRAEFIK_PROVIDERS_NOMAD_STALE`:  
Use stale consistency for catalog reads. (Default: ```false```)

`TRAEFIK_PROVIDERS_PLUGIN_<NAME>`:  
Plugins configuration.

`TRAEFIK_PROVIDERS_PROVIDERSTHROTTLEDURATION`:  
Backends throttle duration: minimum duration between 2 events from providers before applying a new configuration. It avoids unnecessary reloads if multiples events are sent in a short amount of time. (Default: ```2```)

`TRAEFIK_PROVIDERS_REDIS`:  
Enable Redis backend with default settings. (Default: ```false```)

`TRAEFIK_PROVIDERS_REDIS_DB`:  
Database to be selected after connecting to the server. (Default: ```0```)

`TRAEFIK_PROVIDERS_REDIS_ENDPOINTS`:  
KV store endpoints. (Default: ```127.0.0.1:6379```)

`TRAEFIK_PROVIDERS_REDIS_PASSWORD`:  
Password for authentication.

`TRAEFIK_PROVIDERS_REDIS_ROOTKEY`:  
Root key used for KV store. (Default: ```traefik```)

`TRAEFIK_PROVIDERS_REDIS_SENTINEL_LATENCYSTRATEGY`:  
Defines whether to route commands to the closest master or replica nodes (mutually exclusive with RandomStrategy and ReplicaStrategy). (Default: ```false```)

`TRAEFIK_PROVIDERS_REDIS_SENTINEL_MASTERNAME`:  
Name of the master.

`TRAEFIK_PROVIDERS_REDIS_SENTINEL_PASSWORD`:  
Password for Sentinel authentication.

`TRAEFIK_PROVIDERS_REDIS_SENTINEL_RANDOMSTRATEGY`:  
Defines whether to route commands randomly to master or replica nodes (mutually exclusive with LatencyStrategy and ReplicaStrategy). (Default: ```false```)

`TRAEFIK_PROVIDERS_REDIS_SENTINEL_REPLICASTRATEGY`:  
Defines whether to route all commands to replica nodes (mutually exclusive with LatencyStrategy and RandomStrategy). (Default: ```false```)

`TRAEFIK_PROVIDERS_REDIS_SENTINEL_USEDISCONNECTEDREPLICAS`:  
Use replicas disconnected with master when cannot get connected replicas. (Default: ```false```)

`TRAEFIK_PROVIDERS_REDIS_SENTINEL_USERNAME`:  
Username for Sentinel authentication.

`TRAEFIK_PROVIDERS_REDIS_TLS_CA`:  
TLS CA

`TRAEFIK_PROVIDERS_REDIS_TLS_CERT`:  
TLS cert

`TRAEFIK_PROVIDERS_REDIS_TLS_INSECURESKIPVERIFY`:  
TLS insecure skip verify (Default: ```false```)

`TRAEFIK_PROVIDERS_REDIS_TLS_KEY`:  
TLS key

`TRAEFIK_PROVIDERS_REDIS_USERNAME`:  
Username for authentication.

`TRAEFIK_PROVIDERS_REST`:  
Enable Rest backend with default settings. (Default: ```false```)

`TRAEFIK_PROVIDERS_REST_INSECURE`:  
Activate REST Provider directly on the entryPoint named traefik. (Default: ```false```)

`TRAEFIK_PROVIDERS_SWARM`:  
Enable Docker Swarm backend with default settings. (Default: ```false```)

`TRAEFIK_PROVIDERS_SWARM_ALLOWEMPTYSERVICES`:  
Disregards the Docker containers health checks with respect to the creation or removal of the corresponding services. (Default: ```false```)

`TRAEFIK_PROVIDERS_SWARM_CONSTRAINTS`:  
Constraints is an expression that Traefik matches against the container's labels to determine whether to create any route for that container.

`TRAEFIK_PROVIDERS_SWARM_DEFAULTRULE`:  
Default rule. (Default: ```Host(`{{ normalize .Name }}`)```)

`TRAEFIK_PROVIDERS_SWARM_ENDPOINT`:  
Docker server endpoint. Can be a TCP or a Unix socket endpoint. (Default: ```unix:///var/run/docker.sock```)

`TRAEFIK_PROVIDERS_SWARM_EXPOSEDBYDEFAULT`:  
Expose containers by default. (Default: ```true```)

`TRAEFIK_PROVIDERS_SWARM_HTTPCLIENTTIMEOUT`:  
Client timeout for HTTP connections. (Default: ```0```)

`TRAEFIK_PROVIDERS_SWARM_NETWORK`:  
Default Docker network used.

`TRAEFIK_PROVIDERS_SWARM_REFRESHSECONDS`:  
Polling interval for swarm mode. (Default: ```15```)

`TRAEFIK_PROVIDERS_SWARM_TLS_CA`:  
TLS CA

`TRAEFIK_PROVIDERS_SWARM_TLS_CERT`:  
TLS cert

`TRAEFIK_PROVIDERS_SWARM_TLS_INSECURESKIPVERIFY`:  
TLS insecure skip verify (Default: ```false```)

`TRAEFIK_PROVIDERS_SWARM_TLS_KEY`:  
TLS key

`TRAEFIK_PROVIDERS_SWARM_USEBINDPORTIP`:  
Use the ip address from the bound port, rather than from the inner network. (Default: ```false```)

`TRAEFIK_PROVIDERS_SWARM_WATCH`:  
Watch Docker events. (Default: ```true```)

`TRAEFIK_PROVIDERS_ZOOKEEPER`:  
Enable ZooKeeper backend with default settings. (Default: ```false```)

`TRAEFIK_PROVIDERS_ZOOKEEPER_ENDPOINTS`:  
KV store endpoints. (Default: ```127.0.0.1:2181```)

`TRAEFIK_PROVIDERS_ZOOKEEPER_PASSWORD`:  
Password for authentication.

`TRAEFIK_PROVIDERS_ZOOKEEPER_ROOTKEY`:  
Root key used for KV store. (Default: ```traefik```)

`TRAEFIK_PROVIDERS_ZOOKEEPER_USERNAME`:  
Username for authentication.

`TRAEFIK_SERVERSTRANSPORT_FORWARDINGTIMEOUTS_DIALTIMEOUT`:  
The amount of time to wait until a connection to a backend server can be established. If zero, no timeout exists. (Default: ```30```)

`TRAEFIK_SERVERSTRANSPORT_FORWARDINGTIMEOUTS_IDLECONNTIMEOUT`:  
The maximum period for which an idle HTTP keep-alive connection will remain open before closing itself (Default: ```90```)

`TRAEFIK_SERVERSTRANSPORT_FORWARDINGTIMEOUTS_RESPONSEHEADERTIMEOUT`:  
The amount of time to wait for a server's response headers after fully writing the request (including its body, if any). If zero, no timeout exists. (Default: ```0```)

`TRAEFIK_SERVERSTRANSPORT_INSECURESKIPVERIFY`:  
Disable SSL certificate verification. (Default: ```false```)

`TRAEFIK_SERVERSTRANSPORT_MAXIDLECONNSPERHOST`:  
If non-zero, controls the maximum idle (keep-alive) to keep per-host. If zero, DefaultMaxIdleConnsPerHost is used (Default: ```200```)

`TRAEFIK_SERVERSTRANSPORT_ROOTCAS`:  
Add cert file for self-signed certificate.

`TRAEFIK_SERVERSTRANSPORT_SPIFFE`:  
Defines the SPIFFE configuration. (Default: ```false```)

`TRAEFIK_SERVERSTRANSPORT_SPIFFE_IDS`:  
Defines the allowed SPIFFE IDs (takes precedence over the SPIFFE TrustDomain).

`TRAEFIK_SERVERSTRANSPORT_SPIFFE_TRUSTDOMAIN`:  
Defines the allowed SPIFFE trust domain.

`TRAEFIK_SPIFFE_WORKLOADAPIADDR`:  
Defines the workload API address.

`TRAEFIK_TCPSERVERSTRANSPORT_DIALKEEPALIVE`:  
Defines the interval between keep-alive probes for an active network connection. If zero, keep-alive probes are sent with a default value (currently 15 seconds), if supported by the protocol and operating system. Network protocols or operating systems that do not support keep-alives ignore this field. If negative, keep-alive probes are disabled (Default: ```15```)

`TRAEFIK_TCPSERVERSTRANSPORT_DIALTIMEOUT`:  
Defines the amount of time to wait until a connection to a backend server can be established. If zero, no timeout exists. (Default: ```30```)

`TRAEFIK_TCPSERVERSTRANSPORT_TERMINATIONDELAY`:  
Defines the delay to wait before fully terminating the connection, after one connected peer has closed its writing capability. (Default: ```0```)

`TRAEFIK_TCPSERVERSTRANSPORT_TLS`:  
Defines the TLS configuration. (Default: ```false```)

`TRAEFIK_TCPSERVERSTRANSPORT_TLS_INSECURESKIPVERIFY`:  
Disables SSL certificate verification. (Default: ```false```)

`TRAEFIK_TCPSERVERSTRANSPORT_TLS_ROOTCAS`:  
Defines a list of CA secret used to validate self-signed certificate

`TRAEFIK_TCPSERVERSTRANSPORT_TLS_SPIFFE`:  
Defines the SPIFFE TLS configuration. (Default: ```false```)

`TRAEFIK_TCPSERVERSTRANSPORT_TLS_SPIFFE_IDS`:  
Defines the allowed SPIFFE IDs (takes precedence over the SPIFFE TrustDomain).

`TRAEFIK_TCPSERVERSTRANSPORT_TLS_SPIFFE_TRUSTDOMAIN`:  
Defines the allowed SPIFFE trust domain.

`TRAEFIK_TRACING`:  
OpenTracing configuration. (Default: ```false```)

`TRAEFIK_TRACING_ADDINTERNALS`:  
Enables tracing for internal services (ping, dashboard, etc...). (Default: ```false```)

`TRAEFIK_TRACING_CAPTUREDREQUESTHEADERS`:  
Request headers to add as attributes for server and client spans.

`TRAEFIK_TRACING_CAPTUREDRESPONSEHEADERS`:  
Response headers to add as attributes for server and client spans.

`TRAEFIK_TRACING_GLOBALATTRIBUTES_<NAME>`:  
Defines additional attributes (key:value) on all spans.

`TRAEFIK_TRACING_OTLP`:  
Settings for OpenTelemetry. (Default: ```false```)

`TRAEFIK_TRACING_OTLP_GRPC`:  
gRPC configuration for the OpenTelemetry collector. (Default: ```false```)

`TRAEFIK_TRACING_OTLP_GRPC_ENDPOINT`:  
Sets the gRPC endpoint (host:port) of the collector. (Default: ```localhost:4317```)

`TRAEFIK_TRACING_OTLP_GRPC_HEADERS_<NAME>`:  
Headers sent with payload.

`TRAEFIK_TRACING_OTLP_GRPC_INSECURE`:  
Disables client transport security for the exporter. (Default: ```false```)

`TRAEFIK_TRACING_OTLP_GRPC_TLS_CA`:  
TLS CA

`TRAEFIK_TRACING_OTLP_GRPC_TLS_CERT`:  
TLS cert

`TRAEFIK_TRACING_OTLP_GRPC_TLS_INSECURESKIPVERIFY`:  
TLS insecure skip verify (Default: ```false```)

`TRAEFIK_TRACING_OTLP_GRPC_TLS_KEY`:  
TLS key

`TRAEFIK_TRACING_OTLP_HTTP`:  
HTTP configuration for the OpenTelemetry collector. (Default: ```false```)

`TRAEFIK_TRACING_OTLP_HTTP_ENDPOINT`:  
Sets the HTTP endpoint (scheme://host:port/path) of the collector. (Default: ```https://localhost:4318```)

`TRAEFIK_TRACING_OTLP_HTTP_HEADERS_<NAME>`:  
Headers sent with payload.

`TRAEFIK_TRACING_OTLP_HTTP_TLS_CA`:  
TLS CA

`TRAEFIK_TRACING_OTLP_HTTP_TLS_CERT`:  
TLS cert

`TRAEFIK_TRACING_OTLP_HTTP_TLS_INSECURESKIPVERIFY`:  
TLS insecure skip verify (Default: ```false```)

`TRAEFIK_TRACING_OTLP_HTTP_TLS_KEY`:  
TLS key

`TRAEFIK_TRACING_SAFEQUERYPARAMS`:  
Query params to not redact.

`TRAEFIK_TRACING_SAMPLERATE`:  
Sets the rate between 0.0 and 1.0 of requests to trace. (Default: ```1.000000```)

`TRAEFIK_TRACING_SERVICENAME`:  
Set the name for this service. (Default: ```traefik```)<|MERGE_RESOLUTION|>--- conflicted
+++ resolved
@@ -117,16 +117,14 @@
 `TRAEFIK_ENTRYPOINTS_<NAME>_ADDRESS`:  
 Entry point address.
 
-<<<<<<< HEAD
+`TRAEFIK_ENTRYPOINTS_<NAME>_ALLOWACMEBYPASS`:  
+Enables handling of ACME TLS and HTTP challenges with custom routers. (Default: ```false```)
+
 `TRAEFIK_ENTRYPOINTS_<NAME>_ASDEFAULT`:  
 Adds this EntryPoint to the list of default EntryPoints to be used on routers that don't have any Entrypoint defined. (Default: ```false```)
-=======
-`TRAEFIK_ENTRYPOINTS_<NAME>_ALLOWACMEBYPASS`:  
-Enables handling of ACME TLS and HTTP challenges with custom routers. (Default: ```false```)
 
 `TRAEFIK_ENTRYPOINTS_<NAME>_FORWARDEDHEADERS_CONNECTION`:  
 List of Connection headers that are allowed to pass through the middleware chain before being removed.
->>>>>>> 06d7fab8
 
 `TRAEFIK_ENTRYPOINTS_<NAME>_FORWARDEDHEADERS_INSECURE`:  
 Trust all forwarded headers. (Default: ```false```)
